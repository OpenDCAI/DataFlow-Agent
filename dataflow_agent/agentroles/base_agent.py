from __future__ import annotations

import asyncio
from abc import ABC, abstractmethod
import datetime
from pathlib import Path
from typing import Any, Dict, List, Optional, Type, Callable, Tuple
from langchain_openai import ChatOpenAI
from langchain_core.messages import SystemMessage, HumanMessage, BaseMessage, AIMessage
from langchain_core.tools import Tool
from pydantic import BaseModel, Field

from dataflow_agent.promptstemplates.prompt_template import PromptsTemplateGenerator
from dataflow_agent.state import MainState
from dataflow_agent.utils import robust_parse_json
from dataflow_agent.toolkits.tool_manager import ToolManager
import pickle
from dataflow_agent.logger import get_logger
from dataflow_agent.utils import get_project_root
PROJDIR = get_project_root()

log = get_logger(__name__)

# 验证器类型定义：返回 (是否通过, 错误信息)
ValidatorFunc = Callable[[str, Dict[str, Any]], Tuple[bool, Optional[str]]]


class BaseAgent(ABC):
    """Agent基类 - 定义通用的agent执行模式"""

    def __init_subclass__(cls, **kwargs):
        super().__init_subclass__(**kwargs)
        try:
            tmp = cls(tool_manager=None)          # BaseAgent 的 __init__ 很轻
            name = tmp.role_name
            from dataflow_agent.agentroles.registry import AgentRegistry
            AgentRegistry.register(name.lower(), cls)
        except Exception as e:
            pass
    
    def __init__(self, 
                 tool_manager: Optional[ToolManager] = None,
                 model_name: Optional[str] = None,
                 temperature: float = 0.0,
                 max_tokens: int = 4096,
                 tool_mode: str = "auto",
                 react_mode: bool = False,
                 react_max_retries: int = 3):
        """
        初始化Agent
        
        Args:
            tool_manager: 工具管理器
            model_name: 模型名称
            temperature: 模型温度
            max_tokens: 最大token数
            tool_mode: 工具选择模式 ("auto", "required", "none")
            react_mode: 是否启用ReAct模式
            react_max_retries: ReAct模式最大重试次数
        """
        self.tool_manager = tool_manager
        self.model_name = model_name
        self.temperature = temperature
        self.max_tokens = max_tokens
        self.tool_mode = tool_mode
        self.react_mode = react_mode
        self.react_max_retries = react_max_retries

    @classmethod
    def create(cls, tool_manager: Optional[ToolManager] = None, **kwargs) -> "BaseAgent":
        """
        工厂方法：保持所有 Agent 统一的创建入口。

        ----
        BaseAgent 的具体子类实例（cls）
        """
        return cls(tool_manager=tool_manager, **kwargs)
    
    @property
    @abstractmethod
    def role_name(self) -> str:
        """角色名称 - 子类必须实现"""
        pass
    
    @property
    @abstractmethod
    def system_prompt_template_name(self) -> str:
        """系统提示词模板名称 - 子类必须实现"""
        pass
    
    @property
    @abstractmethod
    def task_prompt_template_name(self) -> str:
        """任务提示词模板名称 - 子类必须实现"""
        pass
    
    def get_task_prompt_params(self, pre_tool_results: Dict[str, Any]) -> Dict[str, Any]:
        """
        获取任务提示词参数 - 子类可重写
        
        Args:
            pre_tool_results: 前置工具结果
            
        Returns:
            提示词参数字典
        """
        return pre_tool_results
    
    def parse_result(self, content: str) -> Dict[str, Any]:
        """
        解析结果 - 子类可重写自定义解析逻辑
        
        Args:
            content: LLM输出内容
            
        Returns:
            解析后的结果
        """
        try:
            parsed = robust_parse_json(content)
            # log.info(f'content是什么？？{content}')
            log.info(f"{self.role_name} 结果解析成功")
            return parsed
        except ValueError as e:
            log.warning(f"JSON解析失败: {e}")
            return {"raw": content}
        except Exception as e:
            log.warning(f"解析过程出错: {e}")
            return {"raw": content}
    
    def get_default_pre_tool_results(self) -> Dict[str, Any]:
        """获取默认前置工具结果 - 子类可重写"""
        return {}
    
    # ==================== Agent-as-Tool 功能 ========================================================================================================================

    def get_tool_name(self) -> str:
        """获取作为工具时的名称 - 子类可重写"""
        return f"call_{self.role_name.lower()}_agent"

    def get_tool_description(self) -> str:
        """获取作为工具时的描述 - 子类应该重写提供更具体的描述"""
        return f"调用 {self.role_name} agent 来执行特定任务。该 agent 会根据输入参数执行相应的分析和处理。"

    def get_tool_args_schema(self) -> Type[BaseModel]:
        """获取作为工具时的参数模式 - 子类可以重写定义自己的参数结构"""
        from pydantic import BaseModel, Field
        
        class DefaultAgentToolArgs(BaseModel):
            """默认 Agent 工具参数"""
            task_description: str = Field(
                description=f"传递给 {self.role_name} 的任务描述或指令"
            )
            additional_params: Optional[Dict[str, Any]] = Field(
                default=None,
                description="额外的参数，会被合并到前置工具结果中"
            )
        
        return DefaultAgentToolArgs

    def prepare_tool_execution_params(self, **tool_kwargs) -> Dict[str, Any]:
        """准备工具执行时的参数 - 子类可重写自定义参数处理逻辑"""
        params = {}
        
        if 'additional_params' in tool_kwargs and tool_kwargs['additional_params']:
            params.update(tool_kwargs['additional_params'])
        
        for key, value in tool_kwargs.items():
            if key != 'additional_params':
                params[key] = value
        
        return params

    def extract_tool_result(self, state: MainState) -> Dict[str, Any]:
        """从状态中提取工具调用的结果 - 子类可重写自定义结果提取逻辑"""
        agent_result = state.agent_results.get(self.role_name, {})
        return agent_result.get('results', {})

    async def _execute_as_tool(self, state: MainState, **tool_kwargs) -> Dict[str, Any]:
        """作为工具执行的内部方法"""
        try:
            log.info(f"[Agent-as-Tool] 调用 {self.role_name}，参数: {tool_kwargs}")
            
            exec_params = self.prepare_tool_execution_params(**tool_kwargs)
            
            result_state = await self.execute(
                state, 
                use_agent=False,
                **exec_params
            )
            
            result = self.extract_tool_result(result_state)
            
            log.info(f"[Agent-as-Tool] {self.role_name} 执行完成")
            return result
            
        except Exception as e:
            log.exception(f"[Agent-as-Tool] {self.role_name} 执行失败: {e}")
            return {
                "error": str(e),
                "agent": self.role_name,
                "status": "failed"
            }

    def as_tool(self, state: MainState) -> Tool:
        """将 agent 包装成可被调用的工具"""
        
        async def agent_tool_func(**kwargs) -> Dict[str, Any]:
            return await self._execute_as_tool(state, **kwargs)
        
        def sync_agent_tool_func(**kwargs) -> Dict[str, Any]:
            return asyncio.run(agent_tool_func(**kwargs))
        
        return Tool(
            name=self.get_tool_name(),
            description=self.get_tool_description(),
            func=sync_agent_tool_func,
            coroutine=agent_tool_func,
            args_schema=self.get_tool_args_schema()
        )
    
    # ==================== ReAct 模式相关方法 ========================================================================================================================
    
    def get_react_validators(self) -> List[ValidatorFunc]:
        """
        获取ReAct模式的验证器列表 - 子类可重写添加自定义验证器
        
        Returns:
            验证器函数列表，每个函数签名为: (content: str, parsed_result: Dict) -> (bool, Optional[str])
            - bool: 是否通过验证
            - Optional[str]: 未通过时的错误提示信息
        """
        return [
            self._default_json_validator,
            # 子类可以添加更多验证器，例如：
            # self._check_required_fields,
            # self._check_data_format,
        ]
    
    @staticmethod
    def _default_json_validator(content: str, parsed_result: Dict[str, Any]) -> Tuple[bool, Optional[str]]:
        """
        默认JSON格式验证器
        
        Args:
            content: LLM原始输出
            parsed_result: parse_result()的结果
            
        Returns:
            (是否通过, 错误信息)
        """
        # 如果解析结果中只有raw字段，说明JSON解析失败
        if "raw" in parsed_result and len(parsed_result) == 1:
            return False, (
                "你返回的内容不是有效的JSON格式。请确保返回纯JSON格式的数据，"
                "不要包含其他文字说明。正确的格式示例：\n"
                '{"key1": "value1", "key2": "value2"}'
            )
        
        # 检查是否为空字典
        if not parsed_result or (isinstance(parsed_result, dict) and not parsed_result):
            return False, "你返回的JSON为空，请提供完整的结果数据。"
        
        return True, None
    
    def _run_validators(self, content: str, parsed_result: Dict[str, Any]) -> Tuple[bool, List[str]]:
        """
        运行所有验证器
        
        Args:
            content: LLM原始输出
            parsed_result: 解析后的结果
            
        Returns:
            (是否全部通过, 错误信息列表)
        """
        validators = self.get_react_validators()
        errors = []
        
        for i, validator in enumerate(validators):
            try:
                passed, error_msg = validator(content, parsed_result)
                if not passed:
                    validator_name = getattr(validator, '__name__', f'validator_{i}')
                    log.warning(f"验证器 {validator_name} 未通过: {error_msg}")
                    if error_msg:
                        errors.append(error_msg)
            except Exception as e:
                log.exception(f"验证器执行出错: {e}")
                errors.append(f"验证过程出错: {str(e)}")
        
        return len(errors) == 0, errors
    
    async def process_react_mode(self, state: MainState, pre_tool_results: Dict[str, Any]) -> Dict[str, Any]:
        """
        ReAct模式处理 - 循环调用LLM直到验证通过
        
        Args:
            state: DFState实例
            pre_tool_results: 前置工具结果
            
        Returns:
            处理结果
        """
        log.info(f"执行 {self.role_name} ReAct模式 (最大重试: {self.react_max_retries})")
        
        # 构建初始消息
        messages = self.build_messages(state, pre_tool_results)
        llm = self.create_llm(state, bind_post_tools=False)
        
        for attempt in range(self.react_max_retries + 1):
            try:
                # 调用LLM
                log.info(f"ReAct尝试 {attempt + 1}/{self.react_max_retries + 1}")
                answer_msg = await llm.ainvoke(messages)
                answer_text = answer_msg.content
                log.info(f'LLM原始输出：{answer_text[:200]}...' if len(answer_text) > 200 else f'LLM原始输出：{answer_text}')
                
                # 解析结果
                parsed_result = self.parse_result(answer_text)
                
                # 运行验证器
                all_passed, errors = self._run_validators(answer_text, parsed_result)
                
                if all_passed:
                    log.info(f"✓ {self.role_name} ReAct验证通过，共尝试 {attempt + 1} 次")
                    return parsed_result
                
                # 验证未通过
                if attempt < self.react_max_retries:
                    # 构建反馈消息
                    feedback = self._build_validation_feedback(errors)
                    log.warning(f"✗ 验证未通过 (尝试 {attempt + 1}): {feedback}")
                    
                    # 添加LLM的回复和人类的反馈到消息列表
                    messages.append(AIMessage(content=answer_text))
                    messages.append(HumanMessage(content=feedback))
                else:
                    # 达到最大重试次数
                    log.error(f"✗ {self.role_name} ReAct达到最大重试次数，验证仍未通过")
                    return {
                        "error": "ReAct验证失败",
                        "attempts": attempt + 1,
                        "last_errors": errors,
                        "last_result": parsed_result
                    }
                    
            except Exception as e:
                log.exception(f"ReAct模式LLM调用失败 (尝试 {attempt + 1}): {e}")
                if attempt >= self.react_max_retries:
                    return {"error": f"LLM调用失败: {str(e)}"}
                # 继续重试
                continue
        
        # 理论上不会到这里
        return {"error": "ReAct处理异常终止"}
    
    def _build_validation_feedback(self, errors: List[str]) -> str:
        """
        构建验证失败的反馈消息
        
        Args:
            errors: 错误信息列表
            
        Returns:
            反馈消息
        """
        if not errors:
            return "输出格式有误，请按要求重新生成。"
        
        feedback_parts = ["你的输出存在以下问题，请修正后重新生成：\n"]
        for i, error in enumerate(errors, 1):
            feedback_parts.append(f"{i}. {error}")
        
        feedback_parts.append("\n请仔细检查并重新输出正确的结果。")
        return "\n".join(feedback_parts)
    
    # ==================== 原有方法 ============================================================================================================================================
<<<<<<< HEAD
    def get_llm_caller(self, state: MainState):
        """
        默认返回 TextLLMCaller，子类可重写返回 ImageLLMCaller / AudioLLMCaller…
        """
        return TextLLMCaller(state, model_name=self.model_name,
                             temperature=self.temperature,
                             max_tokens=self.max_tokens,
                             tool_mode=self.tool_mode,
                             tool_manager=self.tool_manager)

    async def _llm_invoke(self, messages: List[BaseMessage],
                          state: MainState,
                          bind_post_tools: bool = False):
        caller = self.get_llm_caller(state)
        return await caller.call(messages, bind_post_tools=bind_post_tools)
=======

    def store_outputs(self, data, file_name: str = None) -> str:
        """保存输出结果到文件"""
        out_dir = f"{PROJDIR}/outputs/{self.role_name.lower()}"
        out_dir.mkdir(parents=True, exist_ok=True)
        
        if not file_name:
            ts = datetime.now().strftime("%Y%m%d_%H%M%S")
            file_name = f"{ts}.pkl"
        
        file_path = out_dir / file_name
        
        with open(file_path, "wb") as f:
            pickle.dump(data, f)
        log.info(f"已保存->: {file_path}")
        return str(file_path)
>>>>>>> bc364e79
    
    async def execute_pre_tools(self, state: MainState) -> Dict[str, Any]:
        """执行前置工具"""
        log.info(f"开始执行 {self.role_name} 的前置工具...")
        
        if not self.tool_manager:
            log.info("未提供工具管理器，使用默认值")
            return self.get_default_pre_tool_results()
        
        results = await self.tool_manager.execute_pre_tools(self.role_name)
        
        # 设置默认值
        defaults = self.get_default_pre_tool_results()
        for key, default_value in defaults.items():
            if key not in results or results[key] is None:
                results[key] = default_value
                
        log.info(f"前置工具执行完成，获得: {list(results.keys())}")
        return results
    
    def build_messages(self, 
                      state: MainState, 
                      pre_tool_results: Dict[str, Any]) -> List[BaseMessage]:
        """构建消息列表"""
        log.info("构建提示词消息...")
        
        ptg = PromptsTemplateGenerator(state.request.language)
        sys_prompt = ptg.render(self.system_prompt_template_name)
        
        task_params = self.get_task_prompt_params(pre_tool_results)
        task_prompt = ptg.render(self.task_prompt_template_name, **task_params)
        # log.info(f"系统提示词: {sys_prompt}")
        log.debug(f"任务提示词: {task_prompt}")
        
        messages = [
            SystemMessage(content=sys_prompt),
            HumanMessage(content=task_prompt),
        ]
        
        log.info("提示词消息构建完成")
        return messages
    
    def create_llm(self, state: MainState, bind_post_tools: bool = False) -> ChatOpenAI:
        """创建LLM实例"""
        actual_model = self.model_name or state.request.model
        log.info(f"创建LLM实例，模型: {actual_model}")
        
        llm = ChatOpenAI(
            openai_api_base=state.request.chat_api_url,
            openai_api_key=state.request.api_key,
            model_name=actual_model,
            temperature=self.temperature,
            # max_tokens=self.max_tokens,
        )
        
        if bind_post_tools and self.tool_manager:
            post_tools = self.get_post_tools()
            if post_tools:
                llm = llm.bind_tools(post_tools, tool_choice=self.tool_mode)
                log.info(f"为LLM绑定了 {len(post_tools)} 个后置工具: {[t.name for t in post_tools]}")
        return llm
    
    def get_post_tools(self) -> List[Tool]:
        if not self.tool_manager:
            return []
        tools = self.tool_manager.get_post_tools(self.role_name)
        uniq, seen = [], set()
        for t in tools:
            if t.name not in seen:
                uniq.append(t)
                seen.add(t.name)
        return uniq
    
    async def process_simple_mode(self, state: MainState, pre_tool_results: Dict[str, Any]) -> Dict[str, Any]:
        """简单模式处理"""
        log.info(f"执行 {self.role_name} 简单模式...")
        
        messages = self.build_messages(state, pre_tool_results)
        llm = self.create_llm(state, bind_post_tools=False)
        
        try:
            answer_msg = await llm.ainvoke(messages)
            answer_text = answer_msg.content
            log.info(f'LLM原始输出：{answer_text}')
            log.info("LLM调用成功，开始解析结果")
        except Exception as e:
            log.exception("LLM调用失败: %s", e)
            return {"error": str(e)}
        
        return self.parse_result(answer_text)
    
    async def process_with_llm_for_graph(self, messages: List[BaseMessage], state: MainState) -> BaseMessage:
        llm = self.create_llm(state, bind_post_tools=True)
        try:
            response = await llm.ainvoke(messages)
            log.info(response)
            log.info(f"{self.role_name} 图模式LLM调用成功")
            return response
        except Exception as e:
            log.exception(f"{self.role_name} 图模式LLM调用失败: {e}")
            raise
    
    def has_tool_calls(self, message: BaseMessage) -> bool:
        """检查消息是否包含工具调用"""
        return hasattr(message, 'tool_calls') and bool(getattr(message, 'tool_calls', None))
    
    def update_state_result(self, state: MainState, result: Dict[str, Any], pre_tool_results: Dict[str, Any]):
        """
        更新状态结果 - 子类可重写以自定义状态更新逻辑
        
        Args:
            state: 状态对象
            result: 处理结果
            pre_tool_results: 前置工具结果
        """
        # 默认行为：将结果存储到与角色名对应的属性中
        setattr(state, self.role_name.lower(), result)
        state.agent_results[self.role_name] = {
            "pre_tool_results": pre_tool_results,
            "post_tools": [t.name for t in self.get_post_tools()],
            "results": result
        }
    
    async def execute(self, state: MainState, use_agent: bool = False, **kwargs) -> MainState:
        """
        统一执行入口
        
        Args:
            state: DFState实例
            use_agent: 是否使用代理模式（图模式）
            **kwargs: 额外参数
            
        Returns:
            更新后的DFState
        """
        log.info(f"开始执行 {self.role_name} (ReAct模式: {self.react_mode}, 图模式: {use_agent})")
        
        try:
            # 1. 执行前置工具
            pre_tool_results = await self.execute_pre_tools(state)
            
            # 2. 检查是否有后置工具
            post_tools = self.get_post_tools()
            
            # 3. 根据模式和工具情况选择处理方式
            if use_agent and post_tools:
                # 图模式 - 需要外部图构建器处理
                log.info("图模式 - 需要外部图构建器处理，暂存必要数据")
                if not hasattr(state, 'temp_data'):
                    state.temp_data = {}
                state.temp_data['pre_tool_results'] = pre_tool_results
                state.temp_data[f'{self.role_name}_instance'] = self
                log.info(f"已暂存前置工具结果和 {self.role_name} 实例，后置工具: {[t.name for t in post_tools]}")
                
            elif self.react_mode:
                # ReAct模式 - 带验证的循环调用
                log.info("ReAct模式 - 带验证循环")
                result = await self.process_react_mode(state, pre_tool_results)
                self.update_state_result(state, result, pre_tool_results)
                log.info(f"{self.role_name} ReAct模式执行完成")
                
            else:
                # 简单模式 - 单次调用
                if use_agent and not post_tools:
                    log.info("图模式无可用后置工具，回退到简单模式")
                result = await self.process_simple_mode(state, pre_tool_results)
                self.update_state_result(state, result, pre_tool_results)
                log.info(f"{self.role_name} 简单模式执行完成")
            
        except Exception as e:
            log.exception(f"{self.role_name} 执行失败: {e}")
            error_result = {"error": str(e)}
            self.update_state_result(state, error_result, {})
            
        return state
    
    def create_assistant_node_func(self, state: MainState, pre_tool_results: Dict[str, Any]):
        async def assistant_node(graph_state):
            messages = graph_state.get("messages", [])
            if not messages:
                messages = self.build_messages(state, pre_tool_results)
                log.info(f"构建 {self.role_name} 初始消息，包含前置工具结果")

            response = await self.process_with_llm_for_graph(messages, state)

            if self.has_tool_calls(response):
                log.info(f"[create_assistant_node_func]: {self.role_name} LLM选择调用工具: ...")
                return {"messages": messages + [response]}
            else:
                log.info(f"[create_assistant_node_func]: {self.role_name} LLM本次未调用工具，解析最终结果")
                result = self.parse_result(response.content)
                # **这里同步了一次 agent_results**
                state.agent_results[self.role_name.lower()] = {
                    "pre_tool_results": pre_tool_results,
                    "post_tools": [t.name for t in self.get_post_tools()],
                    "results": result
                }
                return {
                    "messages": messages + [response],
                    self.role_name.lower(): result,
                    "finished": True
                }
        return assistant_node<|MERGE_RESOLUTION|>--- conflicted
+++ resolved
@@ -376,7 +376,22 @@
         return "\n".join(feedback_parts)
     
     # ==================== 原有方法 ============================================================================================================================================
-<<<<<<< HEAD
+
+    def store_outputs(self, data, file_name: str = None) -> str:
+        """保存输出结果到文件"""
+        out_dir = f"{PROJDIR}/outputs/{self.role_name.lower()}"
+        out_dir.mkdir(parents=True, exist_ok=True)
+        
+        if not file_name:
+            ts = datetime.now().strftime("%Y%m%d_%H%M%S")
+            file_name = f"{ts}.pkl"
+        
+        file_path = out_dir / file_name
+        
+        with open(file_path, "wb") as f:
+            pickle.dump(data, f)
+        log.info(f"已保存->: {file_path}")
+        return str(file_path)
     def get_llm_caller(self, state: MainState):
         """
         默认返回 TextLLMCaller，子类可重写返回 ImageLLMCaller / AudioLLMCaller…
@@ -392,24 +407,6 @@
                           bind_post_tools: bool = False):
         caller = self.get_llm_caller(state)
         return await caller.call(messages, bind_post_tools=bind_post_tools)
-=======
-
-    def store_outputs(self, data, file_name: str = None) -> str:
-        """保存输出结果到文件"""
-        out_dir = f"{PROJDIR}/outputs/{self.role_name.lower()}"
-        out_dir.mkdir(parents=True, exist_ok=True)
-        
-        if not file_name:
-            ts = datetime.now().strftime("%Y%m%d_%H%M%S")
-            file_name = f"{ts}.pkl"
-        
-        file_path = out_dir / file_name
-        
-        with open(file_path, "wb") as f:
-            pickle.dump(data, f)
-        log.info(f"已保存->: {file_path}")
-        return str(file_path)
->>>>>>> bc364e79
     
     async def execute_pre_tools(self, state: MainState) -> Dict[str, Any]:
         """执行前置工具"""
