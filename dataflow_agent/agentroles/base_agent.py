from __future__ import annotations

import asyncio
from abc import ABC, abstractmethod
import datetime
from pathlib import Path
from typing import Any, Dict, List, Optional, Type, Callable, Tuple
from dataflow_agent.llm_callers.base import BaseLLMCaller
from dataflow_agent.parsers.parsers import BaseParser
from langchain_openai import ChatOpenAI
from langchain_core.messages import SystemMessage, HumanMessage, BaseMessage, AIMessage
from langchain_core.tools import Tool
from pydantic import BaseModel, Field

from dataflow_agent.promptstemplates.prompt_template import PromptsTemplateGenerator
from dataflow_agent.state import MainState
from dataflow_agent.utils import robust_parse_json
from dataflow_agent.toolkits.tool_manager import ToolManager
import pickle
from dataflow_agent.logger import get_logger
from dataflow_agent.utils import get_project_root
PROJDIR = get_project_root()

log = get_logger(__name__)

# 验证器类型定义：返回 (是否通过, 错误信息)
ValidatorFunc = Callable[[str, Dict[str, Any]], Tuple[bool, Optional[str]]]


class BaseAgent(ABC):
    """Agent基类 - 定义通用的agent执行模式"""

    def __init_subclass__(cls, **kwargs):
        super().__init_subclass__(**kwargs)
        try:
            tmp = cls(tool_manager=None)          # BaseAgent 的 __init__ 很轻
            name = tmp.role_name
            from dataflow_agent.agentroles.registry import AgentRegistry
            AgentRegistry.register(name.lower(), cls)
        except Exception as e:
            pass
    
    def __init__(self, 
                 tool_manager: Optional[ToolManager] = None,
                 model_name: Optional[str] = None,
                 temperature: float = 0.0,
                 max_tokens: int = 4096,
                 tool_mode: str = "auto",
                 react_mode: bool = False,
                 react_max_retries: int = 3,
                 # 新增参数
                 parser_type: str = "json",
                 parser_config: Optional[Dict[str, Any]] = None,
                 use_vlm: bool = False,
                 vlm_config: Optional[Dict[str, Any]] = None):
        """
        Args:
            parser_type: 解析器类型 ("json", "xml", "text")
            parser_config: 解析器配置（如XML的root_tag）
            use_vlm: 是否使用视觉语言模型
            vlm_config: VLM配置字典
        """
        self.tool_manager = tool_manager
        self.model_name = model_name
        self.temperature = temperature
        self.max_tokens = max_tokens
        self.tool_mode = tool_mode
        self.react_mode = react_mode
        self.react_max_retries = react_max_retries
        
        # 解析器配置
        self.parser_type = parser_type
        self.parser_config = parser_config or {}
        self._parser = None  # 懒加载
        
        # VLM配置
        self.use_vlm = use_vlm
        self.vlm_config = vlm_config or {}

    def get_llm_caller(self, state: MainState) -> BaseLLMCaller:
        """根据配置返回对应的LLM Caller"""
        if self.use_vlm:
            from dataflow_agent.llm_callers import VisionLLMCaller
            log.info(f"使用 VisionLLMCaller，模式: {self.vlm_config.get('mode', 'understanding')}")
            return VisionLLMCaller(
                state,
                vlm_config=self.vlm_config,
                model_name=self.model_name,
                temperature=self.temperature,
                max_tokens=self.max_tokens,
                tool_mode=self.tool_mode,
                tool_manager=self.tool_manager
            )
        else:
            from dataflow_agent.llm_callers import TextLLMCaller
            return TextLLMCaller(
                state,
                model_name=self.model_name,
                temperature=self.temperature,
                max_tokens=self.max_tokens,
                tool_mode=self.tool_mode,
                tool_manager=self.tool_manager
            )

    @property
    def parser(self) -> BaseParser:
        """获取解析器实例（懒加载）"""
        if self._parser is None:
            from dataflow_agent.parsers import ParserFactory
            self._parser = ParserFactory.create(self.parser_type, **self.parser_config)
        return self._parser
    
    def parse_result(self, content: str) -> Dict[str, Any]:
        """使用配置的解析器解析结果"""
        try:
            parsed = self.parser.parse(content)
            log.info(f"{self.role_name} 使用 {self.parser_type} 解析器解析成功")
            return parsed
        except Exception as e:
            log.exception(f"解析失败: {e}")
            return {"raw": content, "error": str(e)}

    @classmethod
    def create(cls, tool_manager: Optional[ToolManager] = None, **kwargs) -> "BaseAgent":
        """
        工厂方法：保持所有 Agent 统一的创建入口。

        ----
        BaseAgent 的具体子类实例（cls）
        """
        return cls(tool_manager=tool_manager, **kwargs)
    
    @property
    @abstractmethod
    def role_name(self) -> str:
        """角色名称 - 子类必须实现"""
        pass
    
    @property
    @abstractmethod
    def system_prompt_template_name(self) -> str:
        """系统提示词模板名称 - 子类必须实现"""
        pass
    
    @property
    @abstractmethod
    def task_prompt_template_name(self) -> str:
        """任务提示词模板名称 - 子类必须实现"""
        pass
    
    def get_task_prompt_params(self, pre_tool_results: Dict[str, Any]) -> Dict[str, Any]:
        """
        获取任务提示词参数 - 子类可重写
        
        Args:
            pre_tool_results: 前置工具结果
            
        Returns:
            提示词参数字典
        """
        return pre_tool_results
    
    # def parse_result(self, content: str) -> Dict[str, Any]:
    #     """
    #     解析结果 - 子类可重写自定义解析逻辑
        
    #     Args:
    #         content: LLM输出内容
            
<<<<<<< HEAD
    #     Returns:
    #         解析后的结果
    #     """
    #     try:
    #         parsed = robust_parse_json(content)
    #         # log.info(f'content是什么？？{content}')
    #         log.info(f"{self.role_name} 结果解析成功")
    #         return parsed
    #     except ValueError as e:
    #         log.warning(f"JSON解析失败: {e}")
    #         return {"raw": content}
    #     except Exception as e:
    #         log.warning(f"解析过程出错: {e}")
    #         return {"raw": content}
=======
        Returns:
            解析后的结果
        """
        try:
            parsed = robust_parse_json(content)
            # log.info(f'parsed是什么？？{parsed}')
            log.info(f"{self.role_name} 结果解析成功")
            return parsed
        except ValueError as e:
            log.warning(f"JSON解析失败: {e}")
            return {"raw": content}
        except Exception as e:
            log.warning(f"解析过程出错: {e}")
            return {"raw": content}
>>>>>>> 37bef22d
    
    def get_default_pre_tool_results(self) -> Dict[str, Any]:
        """获取默认前置工具结果 - 子类可重写"""
        return {}
    
    # ==================== Agent-as-Tool 功能 ========================================================================================================================

    def get_tool_name(self) -> str:
        """获取作为工具时的名称 - 子类可重写"""
        return f"call_{self.role_name.lower()}_agent"

    def get_tool_description(self) -> str:
        """获取作为工具时的描述 - 子类应该重写提供更具体的描述"""
        return f"调用 {self.role_name} agent 来执行特定任务。该 agent 会根据输入参数执行相应的分析和处理。"

    def get_tool_args_schema(self) -> Type[BaseModel]:
        """获取作为工具时的参数模式 - 子类可以重写定义自己的参数结构"""
        from pydantic import BaseModel, Field
        
        class DefaultAgentToolArgs(BaseModel):
            """默认 Agent 工具参数"""
            task_description: str = Field(
                description=f"传递给 {self.role_name} 的任务描述或指令"
            )
            additional_params: Optional[Dict[str, Any]] = Field(
                default=None,
                description="额外的参数，会被合并到前置工具结果中"
            )
        
        return DefaultAgentToolArgs

    def prepare_tool_execution_params(self, **tool_kwargs) -> Dict[str, Any]:
        """准备工具执行时的参数 - 子类可重写自定义参数处理逻辑"""
        params = {}
        
        if 'additional_params' in tool_kwargs and tool_kwargs['additional_params']:
            params.update(tool_kwargs['additional_params'])
        
        for key, value in tool_kwargs.items():
            if key != 'additional_params':
                params[key] = value
        
        return params

    def extract_tool_result(self, state: MainState) -> Dict[str, Any]:
        """从状态中提取工具调用的结果 - 子类可重写自定义结果提取逻辑"""
        agent_result = state.agent_results.get(self.role_name, {})
        return agent_result.get('results', {})

    async def _execute_as_tool(self, state: MainState, **tool_kwargs) -> Dict[str, Any]:
        """作为工具执行的内部方法"""
        try:
            log.info(f"[Agent-as-Tool] 调用 {self.role_name}，参数: {tool_kwargs}")
            
            exec_params = self.prepare_tool_execution_params(**tool_kwargs)
            
            result_state = await self.execute(
                state, 
                use_agent=False,
                **exec_params
            )
            
            result = self.extract_tool_result(result_state)
            
            log.info(f"[Agent-as-Tool] {self.role_name} 执行完成")
            return result
            
        except Exception as e:
            log.exception(f"[Agent-as-Tool] {self.role_name} 执行失败: {e}")
            return {
                "error": str(e),
                "agent": self.role_name,
                "status": "failed"
            }

    def as_tool(self, state: MainState) -> Tool:
        """将 agent 包装成可被调用的工具"""
        
        async def agent_tool_func(**kwargs) -> Dict[str, Any]:
            return await self._execute_as_tool(state, **kwargs)
        
        def sync_agent_tool_func(**kwargs) -> Dict[str, Any]:
            return asyncio.run(agent_tool_func(**kwargs))
        
        return Tool(
            name=self.get_tool_name(),
            description=self.get_tool_description(),
            func=sync_agent_tool_func,
            coroutine=agent_tool_func,
            args_schema=self.get_tool_args_schema()
        )
    
    # ==================== ReAct 模式相关方法 ========================================================================================================================
    
    def get_react_validators(self) -> List[ValidatorFunc]:
        """
        获取ReAct模式的验证器列表 - 子类可重写添加自定义验证器
        
        Returns:
            验证器函数列表，每个函数签名为: (content: str, parsed_result: Dict) -> (bool, Optional[str])
            - bool: 是否通过验证
            - Optional[str]: 未通过时的错误提示信息
        """
        return [
            self._default_json_validator,
            # 子类可以添加更多验证器，例如：
            # self._check_required_fields,
            # self._check_data_format,
        ]
    
    @staticmethod
    def _default_json_validator(content: str, parsed_result: Dict[str, Any]) -> Tuple[bool, Optional[str]]:
        """
        默认JSON格式验证器
        
        Args:
            content: LLM原始输出
            parsed_result: parse_result()的结果
            
        Returns:
            (是否通过, 错误信息)
        """
        # 如果解析结果中只有raw字段，说明JSON解析失败
        if "raw" in parsed_result and len(parsed_result) == 1:
            return False, (
                "你返回的内容不是有效的JSON格式。请确保返回纯JSON格式的数据，"
                "不要包含其他文字说明。正确的格式示例：\n"
                '{"key1": "value1", "key2": "value2"}'
            )
        
        # 检查是否为空字典
        if not parsed_result or (isinstance(parsed_result, dict) and not parsed_result):
            return False, "你返回的JSON为空，请提供完整的结果数据。"
        
        return True, None
    
    def _run_validators(self, content: str, parsed_result: Dict[str, Any]) -> Tuple[bool, List[str]]:
        """
        运行所有验证器
        
        Args:
            content: LLM原始输出
            parsed_result: 解析后的结果
            
        Returns:
            (是否全部通过, 错误信息列表)
        """
        validators = self.get_react_validators()
        errors = []
        
        for i, validator in enumerate(validators):
            try:
                passed, error_msg = validator(content, parsed_result)
                if not passed:
                    validator_name = getattr(validator, '__name__', f'validator_{i}')
                    log.warning(f"验证器 {validator_name} 未通过: {error_msg}")
                    if error_msg:
                        errors.append(error_msg)
            except Exception as e:
                log.exception(f"验证器执行出错: {e}")
                errors.append(f"验证过程出错: {str(e)}")
        
        return len(errors) == 0, errors
    
    async def process_react_mode(self, state: MainState, pre_tool_results: Dict[str, Any]) -> Dict[str, Any]:
        """
        ReAct模式处理 - 循环调用LLM直到验证通过
        
        Args:
            state: DFState实例
            pre_tool_results: 前置工具结果
            
        Returns:
            处理结果
        """
        log.info(f"执行 {self.role_name} ReAct模式 (最大重试: {self.react_max_retries})")
        
        # 构建初始消息
        messages = self.build_messages(state, pre_tool_results)
        llm = self.create_llm(state, bind_post_tools=False)
        
        for attempt in range(self.react_max_retries + 1):
            try:
                # 调用LLM
                log.info(f"ReAct尝试 {attempt + 1}/{self.react_max_retries + 1}")
                answer_msg = await llm.ainvoke(messages)
                answer_text = answer_msg.content
                log.info(f'LLM原始输出：{answer_text[:200]}...' if len(answer_text) > 200 else f'LLM原始输出：{answer_text}')
                
                # 解析结果
                parsed_result = self.parse_result(answer_text)
                
                # 运行验证器
                all_passed, errors = self._run_validators(answer_text, parsed_result)
                
                if all_passed:
                    log.info(f"✓ {self.role_name} ReAct验证通过，共尝试 {attempt + 1} 次")
                    return parsed_result
                
                # 验证未通过
                if attempt < self.react_max_retries:
                    # 构建反馈消息
                    feedback = self._build_validation_feedback(errors)
                    log.warning(f"✗ 验证未通过 (尝试 {attempt + 1}): {feedback}")
                    
                    # 添加LLM的回复和人类的反馈到消息列表
                    messages.append(AIMessage(content=answer_text))
                    messages.append(HumanMessage(content=feedback))
                else:
                    # 达到最大重试次数
                    log.error(f"✗ {self.role_name} ReAct达到最大重试次数，验证仍未通过")
                    return {
                        "error": "ReAct验证失败",
                        "attempts": attempt + 1,
                        "last_errors": errors,
                        "last_result": parsed_result
                    }
                    
            except Exception as e:
                log.exception(f"ReAct模式LLM调用失败 (尝试 {attempt + 1}): {e}")
                if attempt >= self.react_max_retries:
                    return {"error": f"LLM调用失败: {str(e)}"}
                # 继续重试
                continue
        
        # 理论上不会到这里
        return {"error": "ReAct处理异常终止"}
    
    def _build_validation_feedback(self, errors: List[str]) -> str:
        """
        构建验证失败的反馈消息
        
        Args:
            errors: 错误信息列表
            
        Returns:
            反馈消息
        """
        if not errors:
            return "输出格式有误，请按要求重新生成。"
        
        feedback_parts = ["你的输出存在以下问题，请修正后重新生成：\n"]
        for i, error in enumerate(errors, 1):
            feedback_parts.append(f"{i}. {error}")
        
        feedback_parts.append("\n请仔细检查并重新输出正确的结果。")
        return "\n".join(feedback_parts)
    
    # ==================== 原有方法 ============================================================================================================================================

    def store_outputs(self, data, file_name: str = None) -> str:
        """保存输出结果到文件"""
        out_dir = f"{PROJDIR}/outputs/{self.role_name.lower()}"
        out_dir.mkdir(parents=True, exist_ok=True)
        
        if not file_name:
            ts = datetime.now().strftime("%Y%m%d_%H%M%S")
            file_name = f"{ts}.pkl"
        
        file_path = out_dir / file_name
        
        with open(file_path, "wb") as f:
            pickle.dump(data, f)
        log.info(f"已保存->: {file_path}")
        return str(file_path)
    
    async def execute_pre_tools(self, state: MainState) -> Dict[str, Any]:
        """执行前置工具"""
        log.info(f"开始执行 {self.role_name} 的前置工具...")
        
        if not self.tool_manager:
            log.info("未提供工具管理器，使用默认值")
            return self.get_default_pre_tool_results()
        
        results = await self.tool_manager.execute_pre_tools(self.role_name)
        
        # 设置默认值
        defaults = self.get_default_pre_tool_results()
        for key, default_value in defaults.items():
            if key not in results or results[key] is None:
                results[key] = default_value
                
        log.info(f"前置工具执行完成，获得: {list(results.keys())}")
        return results
    
    # def build_messages(self, 
    #                   state: MainState, 
    #                   pre_tool_results: Dict[str, Any]) -> List[BaseMessage]:
    #     """构建消息列表"""
    #     log.info("构建提示词消息...")
        
    #     ptg = PromptsTemplateGenerator(state.request.language)
    #     sys_prompt = ptg.render(self.system_prompt_template_name)
        
    #     task_params = self.get_task_prompt_params(pre_tool_results)
    #     task_prompt = ptg.render(self.task_prompt_template_name, **task_params)
    #     # log.info(f"系统提示词: {sys_prompt}")
    #     log.debug(f"[base agent]: 任务提示词: {task_prompt}")
        
    #     messages = [
    #         SystemMessage(content=sys_prompt),
    #         HumanMessage(content=task_prompt),
    #     ]
        
    #     log.info("提示词消息构建完成")
    #     return messages

    # 多模态版本
    def build_messages(self, 
                    state: MainState, 
                    pre_tool_results: Dict[str, Any]) -> List[BaseMessage]:
        """构建消息列表 - 添加格式说明"""
        log.info("构建提示词消息...")
        
        ptg = PromptsTemplateGenerator(state.request.language)
        sys_prompt = ptg.render(self.system_prompt_template_name)
        
        # 添加解析器格式说明
        format_instruction = self.parser.get_format_instruction()
        if format_instruction and not self.use_vlm:  # VLM模式可能不需要格式说明
            sys_prompt += f"\n\n{format_instruction}"
        
        task_params = self.get_task_prompt_params(pre_tool_results)
        task_prompt = ptg.render(self.task_prompt_template_name, **task_params)
<<<<<<< HEAD
=======
        # log.info(f"系统提示词: {sys_prompt}")
        log.info(f"任务提示词: {task_prompt}")
>>>>>>> 37bef22d
        
        messages = [
            SystemMessage(content=sys_prompt),
            HumanMessage(content=task_prompt),
        ]
        
        log.info("提示词消息构建完成")
        return messages
    
    def create_llm(self, state: MainState, bind_post_tools: bool = False) -> ChatOpenAI:
        """创建LLM实例"""
        actual_model = self.model_name or state.request.model
        log.info(f"[create_llm:]创建LLM实例，模型: {actual_model}")
        
        llm = ChatOpenAI(
            openai_api_base=state.request.chat_api_url,
            openai_api_key=state.request.api_key,
            model_name=actual_model,
            temperature=self.temperature,
            # max_tokens=self.max_tokens,
        )
        
        if bind_post_tools and self.tool_manager:
            post_tools = self.get_post_tools()
            if post_tools:
                llm = llm.bind_tools(post_tools, tool_choice=self.tool_mode)
                log.info(f"[create_llm]:为LLM绑定了 {len(post_tools)} 个后置工具: {[t.name for t in post_tools]}")
        return llm
    
    def get_post_tools(self) -> List[Tool]:
        if not self.tool_manager:
            return []
        tools = self.tool_manager.get_post_tools(self.role_name)
        uniq, seen = [], set()
        for t in tools:
            if t.name not in seen:
                uniq.append(t)
                seen.add(t.name)
        return uniq
    
    async def process_simple_mode(self, state: MainState, pre_tool_results: Dict[str, Any]) -> Dict[str, Any]:
        """简单模式处理"""
        log.info(f"执行 {self.role_name} 简单模式...")
        
        messages = self.build_messages(state, pre_tool_results)
        llm = self.create_llm(state, bind_post_tools=False)
        
        try:
            answer_msg = await llm.ainvoke(messages)
            answer_text = answer_msg.content
            log.info(f'LLM原始输出：{answer_text}')
            log.info("LLM调用成功，开始解析结果")
        except Exception as e:
            log.exception("LLM调用失败: %s", e)
            return {"error": str(e)}
        
        return self.parse_result(answer_text)
    
    async def process_with_llm_for_graph(self, messages: List[BaseMessage], state: MainState) -> BaseMessage:
        llm = self.create_llm(state, bind_post_tools=True)
        try:
            response = await llm.ainvoke(messages)
            log.info(response)
            log.info(f"{self.role_name} 图模式LLM调用成功")
            return response
        except Exception as e:
            log.exception(f"{self.role_name} 图模式LLM调用失败: {e}")
            raise
    
    def has_tool_calls(self, message: BaseMessage) -> bool:
        """检查消息是否包含工具调用"""
        return hasattr(message, 'tool_calls') and bool(getattr(message, 'tool_calls', None))
    
    def update_state_result(self, state: MainState, result: Dict[str, Any], pre_tool_results: Dict[str, Any]):
        """
        更新状态结果 - 子类可重写以自定义状态更新逻辑
        
        Args:
            state: 状态对象
            result: 处理结果
            pre_tool_results: 前置工具结果
        """
        # 默认行为：将结果存储到与角色名对应的属性中
        setattr(state, self.role_name.lower(), result)
        state.agent_results[self.role_name] = {
            "pre_tool_results": pre_tool_results,
            "post_tools": [t.name for t in self.get_post_tools()],
            "results": result
        }
# =================================================================================execute 部分！ 核心！！！=================================================================================
    async def execute(self, state: MainState, use_agent: bool = False, **kwargs) -> MainState:
        """
        统一执行入口
        
        Args:
            state: DFState实例
            use_agent: 是否使用代理模式（图模式）
            **kwargs: 额外参数
            
        Returns:
            更新后的DFState
        """
        log.info(f"开始执行 {self.role_name} (ReAct模式: {self.react_mode}, 图模式: {use_agent})")

        if getattr(self, "use_vlm", False):
            # 直接走多模态链路
            log.critical(f'[base agent]: 走多模态路径 ')
            result = await self._execute_vlm(state, **kwargs)
            # 和简单/React 逻辑保持一致，更新到 state
            self.update_state_result(state, result, {})
            log.info(f"{self.role_name} 多模态执行完成")
            return state
        try:
            # 1. 执行前置工具
            pre_tool_results = await self.execute_pre_tools(state)
            
            # 2. 检查是否有后置工具
            post_tools = self.get_post_tools()
            
            # 3. 根据模式和工具情况选择处理方式
            if use_agent and post_tools:
                # 图模式 - 需要外部图构建器处理
                log.info("图模式 - 需要外部图构建器处理，暂存必要数据")
                if not hasattr(state, 'temp_data'):
                    state.temp_data = {}
                state.temp_data['pre_tool_results'] = pre_tool_results
                state.temp_data[f'{self.role_name}_instance'] = self
                log.info(f"已暂存前置工具结果和 {self.role_name} 实例，后置工具: {[t.name for t in post_tools]}")
                
            elif self.react_mode:
                # ReAct模式 - 带验证的循环调用
                log.info("ReAct模式 - 带验证循环")
                result = await self.process_react_mode(state, pre_tool_results)
                self.update_state_result(state, result, pre_tool_results)
                log.info(f"{self.role_name} ReAct模式执行完成")
                
            else:
                # 简单模式 - 单次调用
                if use_agent and not post_tools:
                    log.info("图模式无可用后置工具，回退到简单模式")
                result = await self.process_simple_mode(state, pre_tool_results)
                self.update_state_result(state, result, pre_tool_results)
                log.info(f"{self.role_name} 简单模式执行完成")
            
        except Exception as e:
            log.exception(f"{self.role_name} 执行失败: {e}")
            error_result = {"error": str(e)}
            self.update_state_result(state, error_result, {})
            
        return state
    
    async def _execute_vlm(self,
                        state: MainState,
                        **kwargs) -> Dict[str, Any]:
        """
        Vision-LLM 专用执行流程
        与文本链路完全解耦，不碰原有 llm / process_simple_mode 等函数
        """
        # 1. 前置工具
        pre_tool_results = await self.execute_pre_tools(state)

        # 2. 构建消息（若是图像生成/编辑仅用 prompt 就行，
        #    若是图像理解可和文本一样）——示例给两种典型写法:
        mode = self.vlm_config.get("mode", "understanding")

        # if mode in {"generation", "edit"}:
        #     # 只需要最后一条 prompt
        #     messages = [
        #         HumanMessage(content=self.build_generation_prompt(pre_tool_results))
        #     ]
        # else:
        messages = self.build_messages(state, pre_tool_results)

        # 3. 调用 VisionLLMCaller
        from dataflow_agent.llm_callers import VisionLLMCaller
        vlm_caller = VisionLLMCaller(
            state,
            vlm_config=self.vlm_config,
            model_name=self.model_name,
            temperature=self.temperature,
            max_tokens=self.max_tokens,
            tool_mode=self.tool_mode,
            tool_manager=self.tool_manager,
        )
        response = await vlm_caller.call(messages)

        # 4. 解析
        parsed = self.parse_result(response.content)

        # 5. 如有附加信息（例如图像路径 / base64），一起返回
        if hasattr(response, "additional_kwargs"):
            parsed.update(response.additional_kwargs)
        return parsed
# 这个暂时用不到
    def build_generation_prompt(self, pre_tool_results: Dict[str, Any]) -> str:
        """示例：把工具结果拼进 prompt"""
        return (
            f"{self.vlm_config.get('prompt', '')}"
        )
    
    def create_assistant_node_func(self, state: MainState, pre_tool_results: Dict[str, Any]):
        async def assistant_node(graph_state):
            messages = graph_state.get("messages", [])
            if not messages:
                messages = self.build_messages(state, pre_tool_results)
                log.info(f"构建 {self.role_name} 初始消息，包含前置工具结果")

            response = await self.process_with_llm_for_graph(messages, state)

            if self.has_tool_calls(response):
                log.info(f"[create_assistant_node_func]: {self.role_name} LLM选择调用工具: ...")
                return {"messages": messages + [response]}
            else:
                log.info(f"[create_assistant_node_func]: {self.role_name} LLM本次未调用工具，解析最终结果")
                result = self.parse_result(response.content)
                # **这里同步了一次 agent_results**
                state.agent_results[self.role_name.lower()] = {
                    "pre_tool_results": pre_tool_results,
                    "post_tools": [t.name for t in self.get_post_tools()],
                    "results": result
                }
                return {
                    "messages": messages + [response],
                    self.role_name.lower(): result,
                    "finished": True
                }
        return assistant_node
    
# # ---------------------------------- 在 BaseAgent 顶部添加 --------------------------
# from langchain_core.messages import AIMessage, BaseMessage

# # ---------------------------------- 添加统一调用助手 ------------------------------
# async def _call_llm(self,
#                     messages: List[BaseMessage],
#                     state: MainState,
#                     bind_post_tools: bool = False) -> AIMessage:
#     if self.use_vlm:
#         caller = self.get_llm_caller(state)       # VisionLLMCaller
#         return await caller.call(messages)

#     llm = self.create_llm(state, bind_post_tools=bind_post_tools)
#     return await llm.ainvoke(messages)
# # -------------------------------------------------------------------------------

# # process_simple_mode / process_react_mode 内全部换成：
# answer_msg = await self._call_llm(messages, state, bind_post_tools=False)<|MERGE_RESOLUTION|>--- conflicted
+++ resolved
@@ -167,7 +167,6 @@
     #     Args:
     #         content: LLM输出内容
             
-<<<<<<< HEAD
     #     Returns:
     #         解析后的结果
     #     """
@@ -182,22 +181,6 @@
     #     except Exception as e:
     #         log.warning(f"解析过程出错: {e}")
     #         return {"raw": content}
-=======
-        Returns:
-            解析后的结果
-        """
-        try:
-            parsed = robust_parse_json(content)
-            # log.info(f'parsed是什么？？{parsed}')
-            log.info(f"{self.role_name} 结果解析成功")
-            return parsed
-        except ValueError as e:
-            log.warning(f"JSON解析失败: {e}")
-            return {"raw": content}
-        except Exception as e:
-            log.warning(f"解析过程出错: {e}")
-            return {"raw": content}
->>>>>>> 37bef22d
     
     def get_default_pre_tool_results(self) -> Dict[str, Any]:
         """获取默认前置工具结果 - 子类可重写"""
@@ -522,11 +505,8 @@
         
         task_params = self.get_task_prompt_params(pre_tool_results)
         task_prompt = ptg.render(self.task_prompt_template_name, **task_params)
-<<<<<<< HEAD
-=======
         # log.info(f"系统提示词: {sys_prompt}")
-        log.info(f"任务提示词: {task_prompt}")
->>>>>>> 37bef22d
+        log.debug(f"[]任务提示词: {task_prompt}")
         
         messages = [
             SystemMessage(content=sys_prompt),
