from dataclasses import dataclass, field
import os
from pathlib import Path
from typing import Any, Dict, List, Optional
from dataflow.cli_funcs.paths import DataFlowPath
current_file = Path(__file__).resolve()

BASE_DIR = DataFlowPath.get_dataflow_dir()
DATAFLOW_DIR = BASE_DIR.parent
STATICS_DIR = DataFlowPath.get_dataflow_statics_dir()
PROJDIR = current_file.parent.parent

from typing_extensions import TypedDict, Annotated
from langgraph.graph.message import add_messages
from langchain_core.messages import BaseMessage


# ==================== 最基础的 Request ====================
@dataclass
class MainRequest:
    """所有Request的基类，只包含核心字段"""
    # ① 用户偏好的自然语言
    language: str = "en"  # "en" | "zh" | ...

    # ② LLM 接口
    chat_api_url: str = "http://123.129.219.111:3000/v1"
    api_key: str = os.getenv("DF_API_KEY", "test")

    # ③ 选用的 LLM 名称
    model: str = "gpt-4o"

    # ④ 需求描述
    target: str = ""

    def get(self, key, default=None):
        return getattr(self, key, default)
    
    def __setitem__(self, key, value):
        setattr(self, key, value)


# ==================== 最基础的 State（所有State的祖先）====================
@dataclass
class MainState:
    """所有State的基类，只包含核心字段"""
    request: MainRequest = field(default_factory=MainRequest)
    messages: Annotated[list[BaseMessage], add_messages] = field(default_factory=list)
    # 通用字段
    agent_results: Dict[str, Any] = field(default_factory=dict)
    temp_data: Dict[str, Any] = field(default_factory=dict)

    def get(self, key, default=None):
        return getattr(self, key, default)

    def __setitem__(self, key, value):
        setattr(self, key, value)


# ==================== 主流程 Request ====================
@dataclass
class DFRequest(MainRequest):
    """主流程的Request，继承自MainRequest"""
    # ⑤ 测试样例文件（仅 CLI 批量跑用）
    json_file: str = ""

    # ⑥ Python 代码文件位置
    python_file_path: str = ""

    # ⑦ Debug 相关
    need_debug: bool = False
    max_debug_rounds: int = 3

    # ⑧ 本地模型相关
    use_local_model: bool = False
    local_model_path: str = ""

    # ⑨ 缓存和会话
    cache_dir: str = f"{PROJDIR}/cache_dir"
    session_id: str = "default_session"

    # embeddings url
    chat_api_url_for_embeddings : str = ""
    embedding_model_name: str = "text-embedding-3-small"
    update_rag_content: bool = True

# ==================== 主流程 State ====================
@dataclass
class DFState(MainState):
    """主流程的State，继承自MainState"""
    # 重写request类型为DFRequest
    request: DFRequest = field(default_factory=DFRequest)

    
    # 主流程特有字段
    category: Dict[str, Any] = field(default_factory=dict)
    recommendation: Dict[str, Any] = field(default_factory=dict)
    matched_ops: list[str] = field(default_factory=list)
    debug_mode: bool = False
    pipeline_structure_code: Dict[str, Any] = field(default_factory=dict)
    execution_result: Dict[str, Any] = field(default_factory=dict)
    code_debug_result: Dict[str, Any] = field(default_factory=dict)
    debug_history: Dict[Any, Dict[str, Any]] = field(default_factory=dict)
    opname_and_params: List[Dict[str, Dict[str, Any]]] = field(default_factory=list)



# ==================== 数据采集 Request ====================
@dataclass
class DataCollectionRequest(MainRequest):
    """数据采集任务的Request，继承自MainRequest"""
    # 重写language默认值
    language: str = "English"
    
    # 数据采集特有的字段
    download_dir: str = os.path.join(STATICS_DIR, "data_collection")
    dataset_size_category: str = '1K<n<10K'
    dataset_num_limit: int = 5
    category: str = "PT"
    max_dataset_size: int = None  # 数据集大小限制（字节数），None表示不限制
    max_download_subtasks: Optional[int] = None  # 下载子任务执行数量上限，None 表示不限制
    rag_api_url: Optional[str] = None
    rag_api_key: Optional[str] = None
    rag_embed_model: Optional[str] = None
    tavily_api_key: Optional[str] = None


# ==================== 数据采集 State ====================
@dataclass
class DataCollectionState(MainState):
    """数据采集任务的State，继承自MainState"""
    # 重写request类型为DataCollectionRequest
    request: DataCollectionRequest = field(default_factory=DataCollectionRequest)
    
    # 数据采集特有的字段
    keywords: list[str] = field(default_factory=list)
    datasets: Dict[str, list] = field(default_factory=dict)
    downloads: Dict[str, list] = field(default_factory=dict)
    sources: Dict[str, Dict] = field(default_factory=dict)

# Iconagent相关 State 和 Request 定义
# ==================== Icon 生成 Request ====================
@dataclass
class IconGenRequest(MainRequest):      
    keywords: str = ""
    style: str = ""
    prev_image: str = ""
    edit_prompt: str = ""

# ==================== Icon 生成 State ======================
@dataclass
class IconGenState(MainState):
    request: IconGenRequest = field(default_factory=IconGenRequest)

    # 下面是 icongen 自己的产物 / 临时数据
    icon_prompt: str = ""                                 # 生成的图标提示词
    img_save_path: str = ""                              # 生成的图标保存路径


# ==================== Web 爬取/研究 Request ====================
@dataclass
class WebCrawlRequest(MainRequest):
    """Web 爬取任务的 Request，继承自 MainRequest"""
    # 初始需求与下载目录
    initial_request: str = ""
    download_dir: str = os.path.join(STATICS_DIR, "web_crawl")

    # 爬取/研究配置
    search_engine: str = "tavily"     # 'tavily' | 'duckduckgo' | 'jina'
    use_jina_reader: bool = False
    enable_rag: bool = True
    max_download_subtasks: Optional[int] = None


# ==================== Web 爬取/研究 State ====================
@dataclass
class WebCrawlState(MainState):
    """管理网络爬取与研究过程的状态"""
    # 重写 request 类型为 WebCrawlRequest
    request: WebCrawlRequest = field(default_factory=WebCrawlRequest)

    # 直通字段（为兼容调用方直接从 state 访问这些配置项）
    initial_request: str = ""
    download_dir: str = os.path.join(STATICS_DIR, "web_crawl")
    search_engine: str = "tavily"
    use_jina_reader: bool = False
    enable_rag: bool = True
    rag_manager: Any = None
    max_download_subtasks: Optional[int] = None

    # 研究/爬取过程中的临时与产出数据
    sub_tasks: list[Dict[str, Any]] = field(default_factory=list)
    completed_sub_tasks: list[Dict[str, Any]] = field(default_factory=list)
    research_summary: Dict[str, Any] = field(default_factory=dict)
    search_results_text: str = ""
    filtered_urls: list[str] = field(default_factory=list)
    crawled_data: list[Dict[str, Any]] = field(default_factory=list)
    visited_urls: set[str] = field(default_factory=set)
    url_queue: list[str] = field(default_factory=list)
    is_finished: bool = False
    supervisor_feedback: str = "Process has not started."
    # 控制参数
    max_crawl_cycles_per_task: int = 5
    max_crawl_cycles_for_research: int = 15
    max_dataset_size: Optional[int] = None
    current_cycle: int = 0
    download_successful_for_current_task: bool = False
    completed_download_tasks: int = 0

    def reset_for_new_task(self):
        self.search_results_text = ""
        self.filtered_urls = []
        self.visited_urls = set()
        self.url_queue = []
        self.current_cycle = 0
        self.download_successful_for_current_task = False
        

    
@dataclass
class PromptWritingState(MainState):
    """提示词生成任务的State，继承自MainState"""
    request: DFRequest = field(default_factory=DFRequest)
    
    # 提示词生成特有的字段
    prompt_op_name: str = ""
    prompt_args: Dict[str, Any] = field(default_factory=dict)
    prompt_output_format: Dict[str, Any] = field(default_factory=dict)
    delete_test_files: bool = True


# ==================== Planning Agent 相关 State ====================
@dataclass
class PlanningRequest(MainRequest):
    """Planning Agent 的 Request"""
    # 规划器配置
    planner_model: Optional[str] = None
    planner_temperature: float = 0.0
    
    # 执行器配置
    executor_model: Optional[str] = None
    executor_as_react: bool = True
    
    # 重规划器配置 (仅 Plan-and-Execute 模式)
    replanner_model: Optional[str] = None
    max_replanning_rounds: int = 3
    
    # Human-in-the-Loop 配置
    require_plan_approval: bool = True      # 是否需要计划审批
    interrupt_before_step: bool = True      # 每步执行前是否中断
    interrupt_after_step: bool = False      # 每步执行后是否中断
    
    # 执行配置
    max_plan_steps: int = 10
    planning_mode: str = "plan_solve"       # "plan_solve" | "plan_execute"


@dataclass
class PlanStep:
    """单个计划步骤"""
    index: int                              # 步骤索引
    description: str                        # 步骤描述
    status: str = "pending"                 # pending | running | completed | failed | skipped
    result: Optional[str] = None            # 执行结果
    error: Optional[str] = None             # 错误信息
    started_at: Optional[str] = None        # 开始时间
    completed_at: Optional[str] = None      # 完成时间


@dataclass
class PlanningState(MainState):
    """
    Planning Agent 的状态类
    
    支持两种模式:
    - Plan-and-Solve: 一次性生成计划，按顺序执行
    - Plan-and-Execute (Replanning): 动态调整计划
    """
    request: PlanningRequest = field(default_factory=PlanningRequest)
    
    # ===== 计划相关 =====
    plan: List[str] = field(default_factory=list)                    # 计划步骤列表 (简单字符串)
    plan_steps: List[Dict[str, Any]] = field(default_factory=list)   # 详细计划步骤
    current_step_index: int = 0                                       # 当前执行步骤索引
    past_steps: List[tuple] = field(default_factory=list)            # [(步骤描述, 执行结果), ...]
    
    # ===== 状态控制 =====
    plan_approved: bool = False                     # 计划是否已审批
    is_replanning_needed: bool = False              # 是否需要重新规划
    replanning_count: int = 0                       # 重规划次数
    final_response: str = ""                        # 最终响应
    is_finished: bool = False                       # 是否已完成
    
    # ===== Human-in-the-Loop 相关 =====
    awaiting_human_input: bool = False              # 是否等待人类输入
    human_feedback: Optional[str] = None            # 人类反馈
    interrupt_reason: Optional[str] = None          # 中断原因
    
    # ===== 执行上下文 =====
    original_task: str = ""                         # 原始任务描述
    executor_tools: List[str] = field(default_factory=list)  # 可用工具列表
    
    def get_current_step(self) -> Optional[str]:
        """获取当前待执行的步骤"""
        if 0 <= self.current_step_index < len(self.plan):
            return self.plan[self.current_step_index]
        return None
    
    def get_remaining_steps(self) -> List[str]:
        """获取剩余未执行的步骤"""
        return self.plan[self.current_step_index:]
    
    def get_completed_steps(self) -> List[tuple]:
        """获取已完成的步骤及结果"""
        return self.past_steps
    
    def mark_step_complete(self, result: str):
        """标记当前步骤完成"""
        if self.current_step_index < len(self.plan):
            step = self.plan[self.current_step_index]
            self.past_steps.append((step, result))
            self.current_step_index += 1
    
    def reset_plan(self):
        """重置计划状态（用于重规划）"""
        self.plan = []
        self.plan_steps = []
        self.current_step_index = 0
        self.is_replanning_needed = False
        # 保留 past_steps，因为重规划需要参考历史执行结果
    
    def to_planning_context(self) -> Dict[str, Any]:
        """生成规划上下文（供 LLM 使用）"""
        return {
            "original_task": self.original_task or self.request.target,
            "past_steps": [
                {"step": step, "result": result} 
                for step, result in self.past_steps
            ],
            "remaining_steps": self.get_remaining_steps(),
            "replanning_count": self.replanning_count,
            "available_tools": self.executor_tools,
        }

@dataclass
class Paper2FigureRequest(MainRequest):
    gen_fig_model: str = "gemini-2.5-flash-image-preview",
    # gen_fig_model: str = "gemini-3-pro-image-preview",
    sam2_model: str = "models/facebook/sam2.1-hiera-tiny"
    bg_rm_model: str = "models/RMBG-2.0"

@dataclass
class Paper2FigureState(MainState):
    request: Paper2FigureRequest = field(default_factory=Paper2FigureRequest)
    fig_desc: str = ''
    aspect_ratio: str = '16:9'
    paper_file: str = ''
    fig_draft_path: str = ''
    fig_mask: List[Dict[str, Any]] = field(default_factory=dict)
    result_path: str = ''
    ppt_path: str = ''
    mask_detail_level: int = 2
    paper_idea: str = ''
    input_type: str = 'PDF'


    # 技术路线图使用属性 ==============================
    figure_tec_svg_content: str = ""
    svg_img_path: str = ""
<<<<<<< HEAD
    svg_file_path: str = "" # svg 带文字图的 地址
    svg_bg_file_path: str = ""
    # 带文字版本的svg图片
    svg_full_img_path: str = "" 
    # 背景svg code：
    svg_bg_code : str = "" 
=======
    mineru_port: int = 8001
>>>>>>> 1e737504
<|MERGE_RESOLUTION|>--- conflicted
+++ resolved
@@ -366,13 +366,10 @@
     # 技术路线图使用属性 ==============================
     figure_tec_svg_content: str = ""
     svg_img_path: str = ""
-<<<<<<< HEAD
+    mineru_port: int = 8001
     svg_file_path: str = "" # svg 带文字图的 地址
     svg_bg_file_path: str = ""
     # 带文字版本的svg图片
     svg_full_img_path: str = "" 
     # 背景svg code：
-    svg_bg_code : str = "" 
-=======
-    mineru_port: int = 8001
->>>>>>> 1e737504
+    svg_bg_code : str = "" 