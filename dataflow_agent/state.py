--- conflicted
+++ resolved
@@ -410,7 +410,14 @@
     figure_tec_svg_content: str = ""
     svg_img_path: str = ""
     mineru_port: int = 8001
-<<<<<<< HEAD
+    
+    svg_file_path: str = "" # svg 带文字图的 地址
+    svg_bg_file_path: str = ""
+    # 带文字版本的svg图片
+    svg_full_img_path: str = "" 
+    # 背景svg code：
+    svg_bg_code : str = ""
+    
 
 
 # ==================== Paper2ExpFigure State (表格→统计图) ====================
@@ -454,11 +461,3 @@
     generated_charts: Dict[str, str] = field(default_factory=dict)             # 生成的图表路径字典
     
     result_path: str = ''                                         # 输出目录
-=======
-    svg_file_path: str = "" # svg 带文字图的 地址
-    svg_bg_file_path: str = ""
-    # 带文字版本的svg图片
-    svg_full_img_path: str = "" 
-    # 背景svg code：
-    svg_bg_code : str = ""
->>>>>>> 94f53db5
