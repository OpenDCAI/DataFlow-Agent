--- conflicted
+++ resolved
@@ -5,14 +5,10 @@
 from langchain_core.tools import Tool
 from dataflow_agent.logger import get_logger
 
-<<<<<<< HEAD
 from dataflow_agent.agentroles.base_agent import BaseAgent
 from dataflow_agent.state import DFState
 
-log = get_logger()
-=======
 log = get_logger(__name__)
->>>>>>> bf09b372
 
 class ToolManager:
     """工具管理器 - 支持不同角色的工具管理"""
