# Byte-compiled / optimized / DLL files
__pycache__/
*.py[codz]
*$py.class

# 忽略所有以 _cache 结尾的目录
*_cache/

# 忽略所有以 _cache 结尾的文件
*_cache

# C extensions
*.so

dataflow_agent/tmps/
dataflow_cache/
.dfavenv
.dfavenv/
dataflow_agent/toolkits/imtool/models/
dataflow_agent/toolkits/imtool/onnx/

# Distribution / packaging
.Python
build/
develop-eggs/
dist/
downloads/
eggs/
.eggs/
lib/
lib64/
parts/
sdist/
var/
wheels/
share/python-wheels/
*.egg-info/
.installed.cfg
*.egg
MANIFEST

# PyInstaller
#  Usually these files are written by a python script from a template
#  before PyInstaller builds the exe, so as to inject date/other infos into it.
*.manifest
*.spec

# Installer logs
pip-log.txt
pip-delete-this-directory.txt

# Unit test / coverage reports
htmlcov/
.tox/
.nox/
.coverage
.coverage.*
.cache
nosetests.xml
coverage.xml
*.cover
*.py.cover
.hypothesis/
.pytest_cache/
cover/

# Translations
*.mo
*.pot

# Django stuff:
*.log
local_settings.py
db.sqlite3
db.sqlite3-journal

# Flask stuff:
instance/
.webassets-cache

# Scrapy stuff:
.scrapy

# Sphinx documentation
docs/_build/

# PyBuilder
.pybuilder/
target/

# Jupyter Notebook
.ipynb_checkpoints

# IPython
profile_default/
ipython_config.py

# pyenv
#   For a library or package, you might want to ignore these files since the code is
#   intended to run in multiple environments; otherwise, check them in:
# .python-version

# pipenv
#   According to pypa/pipenv#598, it is recommended to include Pipfile.lock in version control.
#   However, in case of collaboration, if having platform-specific dependencies or dependencies
#   having no cross-platform support, pipenv may install dependencies that don't work, or not
#   install all needed dependencies.
#Pipfile.lock

# UV
#   Similar to Pipfile.lock, it is generally recommended to include uv.lock in version control.
#   This is especially recommended for binary packages to ensure reproducibility, and is more
#   commonly ignored for libraries.
#uv.lock

# poetry
#   Similar to Pipfile.lock, it is generally recommended to include poetry.lock in version control.
#   This is especially recommended for binary packages to ensure reproducibility, and is more
#   commonly ignored for libraries.
#   https://python-poetry.org/docs/basic-usage/#commit-your-poetrylock-file-to-version-control
#poetry.lock
#poetry.toml

# pdm
#   Similar to Pipfile.lock, it is generally recommended to include pdm.lock in version control.
#   pdm recommends including project-wide configuration in pdm.toml, but excluding .pdm-python.
#   https://pdm-project.org/en/latest/usage/project/#working-with-version-control
#pdm.lock
#pdm.toml
.pdm-python
.pdm-build/

# pixi
#   Similar to Pipfile.lock, it is generally recommended to include pixi.lock in version control.
#pixi.lock
#   Pixi creates a virtual environment in the .pixi directory, just like venv module creates one
#   in the .venv directory. It is recommended not to include this directory in version control.
.pixi

# PEP 582; used by e.g. github.com/David-OConnor/pyflow and github.com/pdm-project/pdm
__pypackages__/

# Celery stuff
celerybeat-schedule
celerybeat.pid

# SageMath parsed files
*.sage.py

# Environments
.env
.envrc
.venv
env/
venv/
ENV/
env.bak/
venv.bak/

# Spyder project settings
.spyderproject
.spyproject

# Rope project settings
.ropeproject

# mkdocs documentation
/site

# mypy
.mypy_cache/
.dmypy.json
dmypy.json

# Pyre type checker
.pyre/

# pytype static type analyzer
.pytype/

# Cython debug symbols
cython_debug/

# PyCharm
#  JetBrains specific template is maintained in a separate JetBrains.gitignore that can
#  be found at https://github.com/github/gitignore/blob/main/Global/JetBrains.gitignore
#  and can be added to the global gitignore or merged into this file.  For a more nuclear
#  option (not recommended) you can uncomment the following to ignore the entire idea folder.
#.idea/

# Abstra
# Abstra is an AI-powered process automation framework.
# Ignore directories containing user credentials, local state, and settings.
# Learn more at https://abstra.io/docs
.abstra/

# Visual Studio Code
#  Visual Studio Code specific template is maintained in a separate VisualStudioCode.gitignore 
#  that can be found at https://github.com/github/gitignore/blob/main/Global/VisualStudioCode.gitignore
#  and can be added to the global gitignore or merged into this file. However, if you prefer, 
#  you could uncomment the following to ignore the entire vscode folder
# .vscode/

# Ruff stuff:
.ruff_cache/

# PyPI configuration file
.pypirc

# Cursor
#  Cursor is an AI-powered code editor. `.cursorignore` specifies files/directories to
#  exclude from AI features like autocomplete and code analysis. Recommended for sensitive data
#  refer to https://docs.cursor.com/context/ignore-files
.cursorignore
.cursorindexingignore

# Marimo
marimo/_static/
marimo/_lsp/
__marimo__/

# Frontend / Node.js
node_modules/
frontend-workflow/node_modules/
frontend-workflow/dist/
frontend-workflow/build/
frontend-workflow/.vite/
*.local

# Logs
npm-debug.log*
yarn-debug.log*
yarn-error.log*
pnpm-debug.log*
lerna-debug.log*

# Editor directories and files
.DS_Store
*.suo
*.ntvs*
*.njsproj
*.sln
*.sw?

# TypeScript cache
*.tsbuildinfo
<<<<<<< HEAD
outputs/

fastapi_app/invite_codes.txt
=======

models/*
outputs/*
tmps/*
data/*
>>>>>>> b59ff331
<|MERGE_RESOLUTION|>--- conflicted
+++ resolved
@@ -244,14 +244,10 @@
 
 # TypeScript cache
 *.tsbuildinfo
-<<<<<<< HEAD
 outputs/
 
 fastapi_app/invite_codes.txt
-=======
-
 models/*
 outputs/*
 tmps/*
-data/*
->>>>>>> b59ff331
+data/*