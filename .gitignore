--- conflicted
+++ resolved
@@ -252,9 +252,6 @@
 tmps/*
 data/*
 sam_b.pt
-<<<<<<< HEAD
 # fastapi
 fastapi_app/outputs/
-=======
-nohup.out
->>>>>>> 292eb961
+nohup.out