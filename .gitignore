# Byte-compiled / optimized / DLL files
__pycache__/
*.py[codz]
*$py.class

# 忽略所有以 _cache 结尾的目录
*_cache/

# 忽略所有以 _cache 结尾的文件
*_cache

# C extensions
*.so

dataflow_agent/tmps/
dataflow_cache/
.dfavenv
.dfavenv/
dataflow_agent/toolkits/imtool/models/
dataflow_agent/toolkits/imtool/onnx/

# Distribution / packaging
.Python
build/
develop-eggs/
dist/
downloads/
eggs/
.eggs/
lib/
lib64/
parts/
sdist/
var/
wheels/
share/python-wheels/
*.egg-info/
.installed.cfg
*.egg
MANIFEST

# PyInstaller
#  Usually these files are written by a python script from a template
#  before PyInstaller builds the exe, so as to inject date/other infos into it.
*.manifest
*.spec

# Installer logs
pip-log.txt
pip-delete-this-directory.txt

# Unit test / coverage reports
htmlcov/
.tox/
.nox/
.coverage
.coverage.*
.cache
nosetests.xml
coverage.xml
*.cover
*.py.cover
.hypothesis/
.pytest_cache/
cover/

# Translations
*.mo
*.pot

# Django stuff:
*.log
local_settings.py
db.sqlite3
db.sqlite3-journal

# Flask stuff:
instance/
.webassets-cache

# Scrapy stuff:
.scrapy

# Sphinx documentation
docs/_build/

# PyBuilder
.pybuilder/
target/

# Jupyter Notebook
.ipynb_checkpoints

# IPython
profile_default/
ipython_config.py

# pyenv
#   For a library or package, you might want to ignore these files since the code is
#   intended to run in multiple environments; otherwise, check them in:
# .python-version

# pipenv
#   According to pypa/pipenv#598, it is recommended to include Pipfile.lock in version control.
#   However, in case of collaboration, if having platform-specific dependencies or dependencies
#   having no cross-platform support, pipenv may install dependencies that don't work, or not
#   install all needed dependencies.
#Pipfile.lock

# UV
#   Similar to Pipfile.lock, it is generally recommended to include uv.lock in version control.
#   This is especially recommended for binary packages to ensure reproducibility, and is more
#   commonly ignored for libraries.
#uv.lock

# poetry
#   Similar to Pipfile.lock, it is generally recommended to include poetry.lock in version control.
#   This is especially recommended for binary packages to ensure reproducibility, and is more
#   commonly ignored for libraries.
#   https://python-poetry.org/docs/basic-usage/#commit-your-poetrylock-file-to-version-control
#poetry.lock
#poetry.toml

# pdm
#   Similar to Pipfile.lock, it is generally recommended to include pdm.lock in version control.
#   pdm recommends including project-wide configuration in pdm.toml, but excluding .pdm-python.
#   https://pdm-project.org/en/latest/usage/project/#working-with-version-control
#pdm.lock
#pdm.toml
.pdm-python
.pdm-build/

# pixi
#   Similar to Pipfile.lock, it is generally recommended to include pixi.lock in version control.
#pixi.lock
#   Pixi creates a virtual environment in the .pixi directory, just like venv module creates one
#   in the .venv directory. It is recommended not to include this directory in version control.
.pixi

# PEP 582; used by e.g. github.com/David-OConnor/pyflow and github.com/pdm-project/pdm
__pypackages__/

# Celery stuff
celerybeat-schedule
celerybeat.pid

# SageMath parsed files
*.sage.py

# Environments
.env
.envrc
.venv
env/
venv/
ENV/
env.bak/
venv.bak/

# Spyder project settings
.spyderproject
.spyproject

# Rope project settings
.ropeproject

# mkdocs documentation
/site

# mypy
.mypy_cache/
.dmypy.json
dmypy.json

# Pyre type checker
.pyre/

# pytype static type analyzer
.pytype/

# Cython debug symbols
cython_debug/

# PyCharm
#  JetBrains specific template is maintained in a separate JetBrains.gitignore that can
#  be found at https://github.com/github/gitignore/blob/main/Global/JetBrains.gitignore
#  and can be added to the global gitignore or merged into this file.  For a more nuclear
#  option (not recommended) you can uncomment the following to ignore the entire idea folder.
#.idea/

# Abstra
# Abstra is an AI-powered process automation framework.
# Ignore directories containing user credentials, local state, and settings.
# Learn more at https://abstra.io/docs
.abstra/

# Visual Studio Code
#  Visual Studio Code specific template is maintained in a separate VisualStudioCode.gitignore 
#  that can be found at https://github.com/github/gitignore/blob/main/Global/VisualStudioCode.gitignore
#  and can be added to the global gitignore or merged into this file. However, if you prefer, 
#  you could uncomment the following to ignore the entire vscode folder
# .vscode/

# Ruff stuff:
.ruff_cache/

# PyPI configuration file
.pypirc

# Cursor
#  Cursor is an AI-powered code editor. `.cursorignore` specifies files/directories to
#  exclude from AI features like autocomplete and code analysis. Recommended for sensitive data
#  refer to https://docs.cursor.com/context/ignore-files
.cursorignore
.cursorindexingignore

# Marimo
marimo/_static/
marimo/_lsp/
__marimo__/

# Frontend / Node.js
node_modules/
frontend-workflow/node_modules/
frontend-workflow/dist/
frontend-workflow/build/
frontend-workflow/.vite/
*.local

# Logs
npm-debug.log*
yarn-debug.log*
yarn-error.log*
pnpm-debug.log*
lerna-debug.log*

# Editor directories and files
.DS_Store
*.suo
*.ntvs*
*.njsproj
*.sln
*.sw?

# TypeScript cache
*.tsbuildinfo
outputs/

fastapi_app/invite_codes.txt
models/*
outputs/*
tmps/*
data/*
sam_b.pt
<<<<<<< HEAD
# fastapi
fastapi_app/outputs/
nohup.out
=======
nohup.out

invite_codes.txt
>>>>>>> 57795fb1
<|MERGE_RESOLUTION|>--- conflicted
+++ resolved
@@ -252,12 +252,8 @@
 tmps/*
 data/*
 sam_b.pt
-<<<<<<< HEAD
 # fastapi
 fastapi_app/outputs/
 nohup.out
-=======
-nohup.out
-
-invite_codes.txt
->>>>>>> 57795fb1
+
+invite_codes.txt