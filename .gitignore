--- conflicted
+++ resolved
@@ -234,10 +234,7 @@
 pnpm-debug.log*
 lerna-debug.log*
 dataflow_agent.log*
-<<<<<<< HEAD
-=======
 dataflow_agent.log.*
->>>>>>> cd94ef08
 
 # Editor directories and files
 .DS_Store
@@ -267,10 +264,8 @@
 
 logs/
 conf/
-<<<<<<< HEAD
 Dataflow-KPS-main/
 tests/kps_test/
-=======
 
 tests/kps_test/
 
@@ -288,5 +283,4 @@
 # Taskmaster AI (local task management)
 .taskmaster/
 
-frontend-workflow/vite.config.ts
->>>>>>> cd94ef08
+frontend-workflow/vite.config.ts