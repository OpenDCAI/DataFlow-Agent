import gradio as gr
import json
from ..utils.wf_pipeine_rec import run_pipeline_workflow
from ..utils.wf_pipeline_refine import run_pipeline_refine_workflow, python_to_json, json_to_python_code
from dataflow_agent.logger import get_logger
from dataflow_agent.utils import get_project_root

log = get_logger(__name__)


def create_pipeline_rec():
    """子页面：Pipeline 生成（带 Agent 结果展示）+ 二次优化功能"""
    with gr.Blocks(theme=gr.themes.Default()) as page:
        gr.Markdown("# 🚀 DataFlow Pipeline Generator")

        # ==================== State 组件 ====================
        # 存储当前 pipeline 的 JSON 结构（用于二次优化）
        pipeline_json_state = gr.State(value={})
        # 存储优化轮次
        refine_round_state = gr.State(value=0)
        # 存储 API 配置（用于复用）
        api_config_state = gr.State(value={})
        # 存储所有优化轮次的历史记录
        # 结构: [{round: 0, code: "...", json: {...}, log: {...}, requirement: "..."}, ...]
        refine_history_state = gr.State(value=[])
        # 当前查看的轮次索引（0-based）
        current_view_index_state = gr.State(value=-1)

        # ==================== Pipeline 生成区域 ====================
        with gr.Row():
            # 左侧：输入区
            with gr.Column(scale=2):
                target = gr.Textbox(
                    label="目标描述",
                    placeholder="给我随意符合逻辑的5个算子，过滤，去重！",
                    lines=3
                )
                json_file = gr.Textbox(
                    label="输入 JSONL 文件路径",
                    value=f"{get_project_root()}/tests/test.jsonl"
                )
                session_id = gr.Textbox(
                    label="Session ID",
                    value="default"
                )
                
                # 主要聊天 API 配置
                gr.Markdown("### 主要模型配置")
                chat_api_url = gr.Textbox(
                    label="Chat API URL",
                    value="http://123.129.219.111:3000/v1/"
                )
                api_key = gr.Textbox(
                    label="API Key",
                    value="",
                    type="password"
                )
                model_name = gr.Textbox(
                    label="模型名称",
                    placeholder="如：gpt-4o, qwen-max, llama3, etc.",
                    value="gpt-4o"
                )
                
                # 嵌入模型配置
                gr.Markdown("### 嵌入模型配置 http://123.129.219.111:3000/v1/embeddings")
                chat_api_url_for_embeddings = gr.Textbox(
                    label="Embedding API URL",
                    placeholder="留空则使用主要 API URL",
                    value=""
                )
                embedding_model_name = gr.Textbox(
                    label="Embedding 模型名称",
                    placeholder="如：text-embedding-3-small",
                    value="text-embedding-3-small"
                )
                
                # RAG 配置
                gr.Markdown("### RAG 配置")
                update_rag = gr.Checkbox(
                    label="实时更新 RAG 索引（检测到未注册算子时自动重建索引）", 
                    value=True
                )
                
                # 调试配置（暂时禁用）
                # gr.Markdown("### 调试配置")
                # debug_mode = gr.Checkbox(label="启用调试模式", value=False)
                # debug_times = gr.Dropdown(
                #     label="调试模式执行次数",
                #     choices=[1, 2, 3, 5, 10],
                #     value=2,
                #     visible=False
                # )
                
<<<<<<< HEAD
                submit_btn = gr.Button("🚀 Generate Pipeline", variant="primary", size="lg")

            # 右侧：输出区（4 个页签）
            with gr.Column(scale=3):
                gr.Markdown("### 📊 Generation Results")
                with gr.Tabs():
                    with gr.Tab("Pipeline Code"):
                        output_code = gr.Code(label="Generated Python Code", language="python", lines=20)
                    with gr.Tab("Execution Log"):
                        output_log = gr.Textbox(label="Execution Log", lines=15)
                    with gr.Tab("Agent Results"):
                        agent_results_json = gr.JSON(label="Agent Results")
                    with gr.Tab("Pipeline JSON"):
                        pipeline_json_display = gr.JSON(label="Pipeline JSON Structure")

        # ==================== Pipeline 优化区域 ====================
        gr.Markdown("---")
        with gr.Row():
            # 左侧：优化输入区
            with gr.Column(scale=2):
                gr.Markdown("### 🔧 Pipeline 二次优化")
                gr.Markdown("*在上方生成 Pipeline 后，可以在此输入优化需求进行二次调整。支持多轮连续优化。*")
                refine_target = gr.Textbox(
                    label="优化需求",
                    placeholder="例如：请将 Pipeline 简化为只包含 3 个节点；添加一个数据过滤步骤；调整节点执行顺序...",
                    lines=3
                )
                refine_btn = gr.Button("🔄 Refine Pipeline", variant="primary", size="lg")
                refine_round_display = gr.Markdown("**当前优化轮次：** 0")
            
            # 右侧：优化结果展示区
            with gr.Column(scale=3):
                gr.Markdown("### 📈 Refinement Results")
                
                # 历史导航栏
                with gr.Row(elem_classes=["history-nav"]):
                    prev_btn = gr.Button("◀ 上一轮", size="sm", scale=1, interactive=False)
                    history_indicator = gr.Markdown("**暂无优化历史**", elem_classes=["history-indicator"])
                    next_btn = gr.Button("下一轮 ▶", size="sm", scale=1, interactive=False)
                
                with gr.Tabs():
                    with gr.Tab("Refined Pipeline Code"):
                        refined_code = gr.Code(label="Refined Python Code", language="python", lines=18)
                    with gr.Tab("Refined Pipeline Json"):
                        refined_json_display = gr.JSON(label="Refined Pipeline JSON Structure")
                    with gr.Tab("Execution Log"):
                        refine_log = gr.JSON(label="Refinement Agent Results")

        # ==================== 事件绑定 ====================
        
        # 调试模式显示下拉
        def toggle_debug_times(is_debug):
            return gr.update(visible=is_debug)
=======
                submit_btn = gr.Button("生成 Pipeline", variant="primary")

            # 右侧：输出区（3 个页签）
            with gr.Column():
                with gr.Tab("Pipeline Code"):
                    output_code = gr.Code(label="生成的 Python 代码", language="python")
                with gr.Tab("Execution Log"):
                    output_log = gr.Textbox(label="执行日志", lines=10)
                with gr.Tab("Agent Results"):
                    agent_results_json = gr.JSON(label="Agent Results")

        # ---------------------- 事件绑定：调试模式显示下拉（暂时禁用） ----------------------
        # def toggle_debug_times(is_debug):
        #     return gr.update(visible=is_debug)
>>>>>>> ea4c575f

        # debug_mode.change(
        #     toggle_debug_times,
        #     inputs=debug_mode,
        #     outputs=debug_times
        # )

        # ---------------------- 生成 Pipeline 回调 ----------------------
        async def generate_pipeline(
            target_text, 
            json_path, 
            session_id_val, 
            chat_api_url_val, 
            api_key_val, 
            model_name_val,
            chat_api_url_for_embeddings_val,
            embedding_model_name_val,
<<<<<<< HEAD
            update_rag_val,
            debug,
            max_debug_rounds,
            current_json_state,
            current_round_state,
            current_api_config
=======
            update_rag_val
>>>>>>> ea4c575f
        ):
            result = await run_pipeline_workflow(
                target=target_text,
                json_file=json_path,
                need_debug=False,
                session_id=session_id_val,
                chat_api_url=chat_api_url_val,
                api_key=api_key_val,
                model_name=model_name_val,
                max_debug_rounds=2,
                chat_api_url_for_embeddings=chat_api_url_for_embeddings_val,
                embedding_model_name=embedding_model_name_val,
                update_rag_content=update_rag_val
            )

            # 读取生成的 Python 文件
            with open(result["python_file"], "r") as f:
                code = f.read()

            log_result = result["execution_result"]
            agent_results = result.get("agent_results", {})
            
            # 解析 Python 文件为 JSON 结构（用于二次优化）
            pipeline_json = {}
            try:
                pipeline_json = python_to_json(result["python_file"])
                log.info(f"[generate_pipeline] 成功解析 Pipeline JSON，节点数: {len(pipeline_json.get('nodes', []))}")
            except Exception as e:
                log.warning(f"[generate_pipeline] 解析 Pipeline JSON 失败: {e}")
                pipeline_json = {"error": str(e), "nodes": [], "edges": []}
            
            # 保存 API 配置（用于优化时复用）
            api_config = {
                "chat_api_url": chat_api_url_val,
                "api_key": api_key_val,
                "model_name": model_name_val,
                "json_file": json_path,
            }
            
            # 重置优化轮次和历史记录
            new_round = 0
            round_text = f"**当前优化轮次：** {new_round}"
            empty_history = []
            view_index = -1
            history_text = "**暂无优化历史**"
            
            return (
                code,                    # output_code
                log_result,              # output_log
                agent_results,           # agent_results_json
                pipeline_json,           # pipeline_json_display
                pipeline_json,           # pipeline_json_state (更新 State)
                new_round,               # refine_round_state (重置为 0)
                api_config,              # api_config_state (保存配置)
                round_text,              # refine_round_display
                empty_history,           # refine_history_state (清空历史)
                view_index,              # current_view_index_state
                history_text,            # history_indicator
                gr.update(interactive=False),  # prev_btn
                gr.update(interactive=False),  # next_btn
                "",                      # refined_code (清空)
                {},                      # refined_json_display (清空)
                {},                      # refine_log (清空)
            )

        submit_btn.click(
            generate_pipeline,
            inputs=[
                target, 
                json_file, 
                session_id, 
                chat_api_url, 
                api_key, 
                model_name,
                chat_api_url_for_embeddings,
                embedding_model_name,
                update_rag,
<<<<<<< HEAD
                debug_mode, 
                debug_times,
                pipeline_json_state,
                refine_round_state,
                api_config_state,
            ],
            outputs=[
                output_code, 
                output_log, 
                agent_results_json,
                pipeline_json_display,
                pipeline_json_state,
                refine_round_state,
                api_config_state,
                refine_round_display,
                refine_history_state,
                current_view_index_state,
                history_indicator,
                prev_btn,
                next_btn,
                refined_code,
                refined_json_display,
                refine_log,
            ]
        )

        # ---------------------- 优化 Pipeline 回调 ----------------------
        async def refine_pipeline(
            refine_target_text,
            current_json_state,
            current_round_state,
            current_api_config,
            current_history,
            current_view_index,
        ):
            # 检查是否有可优化的 Pipeline
            if not current_json_state or not current_json_state.get("nodes"):
                return (
                    "# 请先生成 Pipeline，然后再进行优化",
                    {"error": "没有可优化的 Pipeline，请先点击 'Generate Pipeline' 按钮"},
                    {"error": "没有可优化的 Pipeline"},
                    current_json_state,
                    current_round_state,
                    f"**当前优化轮次：** {current_round_state}",
                    current_history,
                    current_view_index,
                    "**暂无优化历史**",
                    gr.update(interactive=False),
                    gr.update(interactive=False),
                )
            
            # 检查是否输入了优化需求
            if not refine_target_text or not refine_target_text.strip():
                return (
                    "# 请输入优化需求",
                    {"error": "请在 '优化需求' 输入框中描述您的优化需求"},
                    {"error": "优化需求为空"},
                    current_json_state,
                    current_round_state,
                    f"**当前优化轮次：** {current_round_state}",
                    current_history,
                    current_view_index,
                    f"**第 {current_view_index + 1} 轮 / 共 {len(current_history)} 轮**" if current_history else "**暂无优化历史**",
                    gr.update(interactive=current_view_index > 0) if current_history else gr.update(interactive=False),
                    gr.update(interactive=current_view_index < len(current_history) - 1) if current_history else gr.update(interactive=False),
                )
            
            # 调用优化 workflow
            result = await run_pipeline_refine_workflow(
                refine_target=refine_target_text,
                pipeline_json=current_json_state,
                chat_api_url=current_api_config.get("chat_api_url", ""),
                api_key=current_api_config.get("api_key", ""),
                model_name=current_api_config.get("model_name", "gpt-4o"),
                json_file=current_api_config.get("json_file", ""),
            )
            
            if result["success"]:
                new_round = current_round_state + 1
                refined_json = result["refined_json"]
                python_code = result["python_code"]
                agent_results = result["agent_results"]
                
                # 检查是否有警告信息
                warning_msg = result.get("warning", "")
                refiner_status = result.get("refiner_status", "success")
                
                # 如果有警告，在代码顶部添加注释提示
                if warning_msg:
                    warning_comment = f'''# ⚠️ 优化警告 (状态: {refiner_status})
# {warning_msg}
# 
# 以下是当前 Pipeline（可能未完全按需求修改）：
# ============================================================

'''
                    python_code = warning_comment + python_code
                    # 同时在 agent_results 中添加警告信息
                    if isinstance(agent_results, dict):
                        agent_results["_warning"] = warning_msg
                        agent_results["_refiner_status"] = refiner_status
                
                round_text = f"**当前优化轮次：** {new_round}"
                if warning_msg:
                    round_text += f"\n\n⚠️ **警告：** {warning_msg}"
                
                # 保存到历史记录
                new_history_entry = {
                    "round": new_round,
                    "code": python_code,
                    "json": refined_json,
                    "log": agent_results,
                    "requirement": refine_target_text,
                }
                new_history = current_history + [new_history_entry]
                new_view_index = len(new_history) - 1  # 跳转到最新轮次
                
                # 更新历史指示器
                history_text = f"**第 {new_view_index + 1} 轮 / 共 {len(new_history)} 轮**"
                
                # 更新导航按钮状态
                prev_interactive = new_view_index > 0
                next_interactive = False  # 已经是最新的
                
                return (
                    python_code,         # refined_code
                    refined_json,        # refined_json_display
                    agent_results,       # refine_log
                    refined_json,        # pipeline_json_state (更新为优化后的 JSON，支持多轮优化)
                    new_round,           # refine_round_state
                    round_text,          # refine_round_display
                    new_history,         # refine_history_state
                    new_view_index,      # current_view_index_state
                    history_text,        # history_indicator
                    gr.update(interactive=prev_interactive),  # prev_btn
                    gr.update(interactive=next_interactive),  # next_btn
                )
            else:
                error_msg = result.get("error", "未知错误")
                history_text = f"**第 {current_view_index + 1} 轮 / 共 {len(current_history)} 轮**" if current_history else "**暂无优化历史**"
                return (
                    f"# 优化失败: {error_msg}",
                    {"error": error_msg},
                    result.get("agent_results", {"error": error_msg}),
                    current_json_state,  # 保持原 JSON 不变
                    current_round_state, # 轮次不变
                    f"**当前优化轮次：** {current_round_state}（优化失败）",
                    current_history,     # 历史不变
                    current_view_index,  # 视图索引不变
                    history_text,
                    gr.update(interactive=current_view_index > 0) if current_history else gr.update(interactive=False),
                    gr.update(interactive=current_view_index < len(current_history) - 1) if current_history else gr.update(interactive=False),
                )

        refine_btn.click(
            refine_pipeline,
            inputs=[
                refine_target,
                pipeline_json_state,
                refine_round_state,
                api_config_state,
                refine_history_state,
                current_view_index_state,
=======
                # debug_mode, 
                # debug_times
>>>>>>> ea4c575f
            ],
            outputs=[
                refined_code,
                refined_json_display,
                refine_log,
                pipeline_json_state,
                refine_round_state,
                refine_round_display,
                refine_history_state,
                current_view_index_state,
                history_indicator,
                prev_btn,
                next_btn,
            ]
        )

        # ---------------------- 历史导航回调 ----------------------
        def navigate_history(direction, current_history, current_view_index):
            """导航到历史记录中的不同轮次"""
            if not current_history:
                return (
                    "",
                    {},
                    {},
                    -1,
                    "**暂无优化历史**",
                    gr.update(interactive=False),
                    gr.update(interactive=False),
                )
            
            # 计算新的索引
            if direction == "prev":
                new_index = max(0, current_view_index - 1)
            else:  # next
                new_index = min(len(current_history) - 1, current_view_index + 1)
            
            # 获取对应轮次的数据
            history_entry = current_history[new_index]
            
            # 更新历史指示器
            history_text = f"**第 {new_index + 1} 轮 / 共 {len(current_history)} 轮**"
            
            # 更新导航按钮状态
            prev_interactive = new_index > 0
            next_interactive = new_index < len(current_history) - 1
            
            return (
                history_entry["code"],
                history_entry["json"],
                history_entry["log"],
                new_index,
                history_text,
                gr.update(interactive=prev_interactive),
                gr.update(interactive=next_interactive),
            )

        prev_btn.click(
            lambda h, i: navigate_history("prev", h, i),
            inputs=[refine_history_state, current_view_index_state],
            outputs=[
                refined_code,
                refined_json_display,
                refine_log,
                current_view_index_state,
                history_indicator,
                prev_btn,
                next_btn,
            ]
        )

        next_btn.click(
            lambda h, i: navigate_history("next", h, i),
            inputs=[refine_history_state, current_view_index_state],
            outputs=[
                refined_code,
                refined_json_display,
                refine_log,
                current_view_index_state,
                history_indicator,
                prev_btn,
                next_btn,
            ]
        )

    return page<|MERGE_RESOLUTION|>--- conflicted
+++ resolved
@@ -91,7 +91,6 @@
                 #     visible=False
                 # )
                 
-<<<<<<< HEAD
                 submit_btn = gr.Button("🚀 Generate Pipeline", variant="primary", size="lg")
 
             # 右侧：输出区（4 个页签）
@@ -145,22 +144,6 @@
         # 调试模式显示下拉
         def toggle_debug_times(is_debug):
             return gr.update(visible=is_debug)
-=======
-                submit_btn = gr.Button("生成 Pipeline", variant="primary")
-
-            # 右侧：输出区（3 个页签）
-            with gr.Column():
-                with gr.Tab("Pipeline Code"):
-                    output_code = gr.Code(label="生成的 Python 代码", language="python")
-                with gr.Tab("Execution Log"):
-                    output_log = gr.Textbox(label="执行日志", lines=10)
-                with gr.Tab("Agent Results"):
-                    agent_results_json = gr.JSON(label="Agent Results")
-
-        # ---------------------- 事件绑定：调试模式显示下拉（暂时禁用） ----------------------
-        # def toggle_debug_times(is_debug):
-        #     return gr.update(visible=is_debug)
->>>>>>> ea4c575f
 
         # debug_mode.change(
         #     toggle_debug_times,
@@ -178,16 +161,12 @@
             model_name_val,
             chat_api_url_for_embeddings_val,
             embedding_model_name_val,
-<<<<<<< HEAD
             update_rag_val,
             debug,
             max_debug_rounds,
             current_json_state,
             current_round_state,
             current_api_config
-=======
-            update_rag_val
->>>>>>> ea4c575f
         ):
             result = await run_pipeline_workflow(
                 target=target_text,
@@ -265,7 +244,6 @@
                 chat_api_url_for_embeddings,
                 embedding_model_name,
                 update_rag,
-<<<<<<< HEAD
                 debug_mode, 
                 debug_times,
                 pipeline_json_state,
@@ -429,10 +407,6 @@
                 api_config_state,
                 refine_history_state,
                 current_view_index_state,
-=======
-                # debug_mode, 
-                # debug_times
->>>>>>> ea4c575f
             ],
             outputs=[
                 refined_code,
