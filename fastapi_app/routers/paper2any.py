--- conflicted
+++ resolved
@@ -109,11 +109,7 @@
     text: Optional[str] = Form(None),
 ):
     """
-<<<<<<< HEAD
     Paper2Graph 假接口（带邀请码校验）：
-=======
-    paper2figure 假接口：
->>>>>>> b59ff331
 
     - 需要前端在 FormData 中传入 invite_code，并在本地白名单文件中验证；
     - 接收前端上传的 PDF / 图片 / 文本；
