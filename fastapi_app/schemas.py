--- conflicted
+++ resolved
@@ -105,7 +105,6 @@
     agent_results: Dict[str, Any]
 
 
-<<<<<<< HEAD
 # ===================== paper2video相关 =====================
 class FeaturePaper2VideoRequest(BaseModel):
     model: str = "gpt-4o",
@@ -117,7 +116,9 @@
 class FeaturePaper2VideoResponse(BaseModel):
     success: bool
     ppt_path: str
-=======
+
+
+
 class Paper2FigureRequest(BaseModel):
     """
     Paper2Figure 的请求参数定义。
@@ -165,5 +166,4 @@
 
 class Paper2FigureResponse(BaseModel):
     success: bool
-    ppt_filename: str = '' # 生成PPT的路径
->>>>>>> b59ff331
+    ppt_filename: str = '' # 生成PPT的路径