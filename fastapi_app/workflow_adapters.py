from __future__ import annotations

"""
将 dataflow_agent.workflow.* 中的工作流封装为可供 FastAPI 路由调用的纯 Python 函数。

这里主要参考 gradio_app 中已有的封装逻辑：
- gradio_app.pages.operator_write.run_operator_write_pipeline
- gradio_app.utils.wf_pipeine_rec.run_pipeline_workflow
"""

import base64
import os
from pathlib import Path
from typing import Any, Dict, List

import json
import time

from dataflow_agent.state import Paper2FigureState
from dataflow_agent.workflow import run_workflow
from dataflow_agent.logger import get_logger
from dataflow_agent.state import DFRequest, DFState, Paper2VideoRequest, Paper2VideoState
from dataflow_agent.utils import get_project_root
from dataflow_agent.workflow.wf_pipeline_recommend_extract_json import (
    create_pipeline_graph,
)
from dataflow_agent.workflow.wf_pipeline_write import create_operator_write_graph

from .schemas import (
    OperatorWriteRequest,
    OperatorWriteResponse,
    PipelineRecommendRequest,
    PipelineRecommendResponse,
<<<<<<< HEAD
    FeaturePaper2VideoRequest,
    FeaturePaper2VideoResponse,
=======
    Paper2FigureRequest,
    Paper2FigureResponse,
>>>>>>> b59ff331
)

log = get_logger(__name__)




# ------------------- 算子编写工作流封装 -------------------


async def run_operator_write_pipeline_api(
    req: OperatorWriteRequest,
) -> OperatorWriteResponse:
    """
    基于 wf_pipeline_write.create_operator_write_graph 的算子编写封装。

    对标 gradio_app.pages.operator_write 中的 run_operator_write_pipeline，
    但输入输出均使用 Pydantic 模型，方便 FastAPI 直接返回。
    """
    # 设置环境变量
    if req.api_key:
        os.environ["DF_API_KEY"] = req.api_key
    else:
        # 若未显式提供，则回落到环境变量或一个 dummy key
        req.api_key = os.getenv("DF_API_KEY", "sk-dummy")

    # 处理默认 json_file
    projdir = get_project_root()
    json_file = req.json_file or f"{projdir}/tests/test.jsonl"

    # 构造 DFRequest / DFState
    df_req = DFRequest(
        language=req.language,
        chat_api_url=req.chat_api_url,
        api_key=req.api_key,
        model=req.model,
        target=req.target,
        need_debug=req.need_debug,
        max_debug_rounds=req.max_debug_rounds,
        json_file=json_file,
    )
    state = DFState(request=df_req, messages=[])

    # 设置输出路径（如果提供）
    if req.output_path:
        state.temp_data["pipeline_file_path"] = req.output_path

    # 设置类别
    if req.category:
        state.temp_data["category"] = req.category

    # 初始化调试轮次
    state.temp_data["round"] = 0

    # 构建并执行工作流图
    graph = create_operator_write_graph().build()
    # 递归限制与 Gradio 版本保持一致：主链 4 步 + 每轮 5 步 * 轮次 + buffer 5
    recursion_limit = 4 + 5 * req.max_debug_rounds + 5
    final_state = await graph.ainvoke(
        state,
        config={"recursion_limit": recursion_limit},
    )

    # ---------- 提取结果（参考 gradio_app/pages/operator_write.py） ----------
    matched_ops: List[str] = []
    code_str: str = ""
    execution_result: Dict[str, Any] = {}
    debug_runtime: Dict[str, Any] = {}
    agent_results: Dict[str, Any] = {}

    # 提取匹配的算子
    try:
        if isinstance(final_state, dict):
            matched = final_state.get("matched_ops", [])
            if not matched:
                matched = (
                    final_state.get("agent_results", {})
                    .get("match_operator", {})
                    .get("results", {})
                    .get("match_operators", [])
                )
        else:
            matched = getattr(final_state, "matched_ops", [])
            if not matched and hasattr(final_state, "agent_results"):
                matched = (
                    final_state.agent_results.get("match_operator", {})
                    .get("results", {})
                    .get("match_operators", [])
                )
        matched_ops = list(matched or [])
    except Exception as e:  # pragma: no cover - 仅日志
        log.warning(f"[operator_write] 提取匹配算子失败: {e}")
        matched_ops = []

    # 提取生成的代码
    try:
        if isinstance(final_state, dict):
            temp_data = final_state.get("temp_data", {})
            code_str = (
                temp_data.get("pipeline_code", "") if isinstance(temp_data, dict) else ""
            )
        else:
            temp_data = getattr(final_state, "temp_data", {})
            code_str = (
                temp_data.get("pipeline_code", "") if isinstance(temp_data, dict) else ""
            )
    except Exception as e:  # pragma: no cover
        log.warning(f"[operator_write] 提取代码失败: {e}")
        code_str = ""

    # 提取执行结果
    try:
        if isinstance(final_state, dict):
            exec_res = final_state.get("execution_result", {}) or {}
            if not exec_res or ("success" not in exec_res):
                exec_res = (
                    final_state.get("agent_results", {})
                    .get("operator_executor", {})
                    .get("results", {})
                    or exec_res
                )
        else:
            exec_res = getattr(final_state, "execution_result", {}) or {}
            if (not exec_res or ("success" not in exec_res)) and hasattr(
                final_state, "agent_results"
            ):
                exec_res = (
                    final_state.agent_results.get("operator_executor", {}).get(
                        "results", {}
                    )
                    or exec_res
                )
        execution_result = dict(exec_res or {})
    except Exception as e:  # pragma: no cover
        log.warning(f"[operator_write] 提取执行结果失败: {e}")
        execution_result = {}

    # 提取调试运行时信息
    try:
        if isinstance(final_state, dict):
            dbg = (final_state.get("temp_data") or {}).get("debug_runtime")
        else:
            dbg = getattr(final_state, "temp_data", {}).get("debug_runtime")
        debug_runtime = dict(dbg or {})
    except Exception as e:  # pragma: no cover
        log.warning(f"[operator_write] 提取调试信息失败: {e}")
        debug_runtime = {}

    # 提取 agent_results
    try:
        if isinstance(final_state, dict):
            agent_results = dict(final_state.get("agent_results", {}) or {})
        else:
            agent_results = dict(getattr(final_state, "agent_results", {}) or {})
    except Exception as e:  # pragma: no cover
        log.warning(f"[operator_write] 提取 agent_results 失败: {e}")
        agent_results = {}

    # 构建日志信息（与 Gradio 版本类似，方便前端直接展示）
    log_lines: List[str] = []
    log_lines.append("==== 算子编写结果 ====")
    log_lines.append(f"\n匹配到的算子数量: {len(matched_ops)}")
    if matched_ops:
        log_lines.append(f"匹配的算子: {matched_ops}")

    log_lines.append(f"\n生成的代码长度: {len(code_str)} 字符")

    if execution_result:
        success_flag = execution_result.get("success", False)
        log_lines.append(f"\n执行成功: {success_flag}")
        if not success_flag:
            stderr = execution_result.get("stderr", "") or execution_result.get(
                "traceback", ""
            )
            if stderr:
                log_lines.append(f"\n错误信息:\n{stderr[:500]}")

    if debug_runtime:
        log_lines.append("\n==== 调试信息 ====")
        input_key = debug_runtime.get("input_key")
        available_keys = debug_runtime.get("available_keys", [])
        if input_key:
            log_lines.append(f"选择的输入键: {input_key}")
        if available_keys:
            log_lines.append(f"可用键: {available_keys}")
        stdout = debug_runtime.get("stdout", "")
        stderr = debug_runtime.get("stderr", "")
        if stdout:
            log_lines.append(f"\n标准输出:\n{stdout[:1000]}")
        if stderr:
            log_lines.append(f"\n标准错误:\n{stderr[:1000]}")

    log_text = "\n".join(log_lines)

    return OperatorWriteResponse(
        success=True,
        code=code_str or "",
        matched_ops=matched_ops,
        execution_result=execution_result,
        debug_runtime=debug_runtime,
        agent_results=agent_results,
        log=log_text,
    )


# ------------------- 流水线推荐工作流封装 -------------------


async def run_pipeline_recommend_api(
    req: PipelineRecommendRequest,
) -> PipelineRecommendResponse:
    """
    基于 wf_pipeline_recommend_extract_json.create_pipeline_graph 的封装。

    对标 gradio_app.utils.wf_pipeine_rec.run_pipeline_workflow。
    """
    # 环境变量设置
    if req.api_key:
        os.environ["DF_API_KEY"] = req.api_key
        os.environ["DF_API_URL"] = req.chat_api_url

    project_root: Path = get_project_root()
    tmps_dir: Path = project_root / "dataflow_agent" / "tmps"

    # 对 session_id 做一次 URL-safe 的 base64 编码，确保目录名安全
    session_id_encoded = base64.urlsafe_b64encode(req.session_id.encode()).decode()
    session_dir: Path = tmps_dir / session_id_encoded
    session_dir.mkdir(parents=True, exist_ok=True)

    python_file_path = session_dir / "pipeline.py"

    df_req = DFRequest(
        language="en",
        chat_api_url=req.chat_api_url,
        api_key=req.api_key,
        model=req.model_name,
        json_file=req.json_file,
        target=req.target,
        python_file_path=str(python_file_path),
        need_debug=req.need_debug,
        session_id=session_id_encoded,
        max_debug_rounds=req.max_debug_rounds,
        chat_api_url_for_embeddings=req.chat_api_url_for_embeddings,
        embedding_model_name=req.embedding_model_name,
        update_rag_content=req.update_rag_content,
    )

    state = DFState(request=df_req, messages=[])
    state.temp_data["round"] = 0
    state.debug_mode = True

    graph = create_pipeline_graph().build()
    final_state = await graph.ainvoke(state)

    # 对齐原实现：execution_result 使用 debug_history
    if isinstance(final_state, dict):
        debug_history = dict(final_state.get("debug_history", {}) or {})
        agent_results = dict(final_state.get("agent_results", {}) or {})
    else:
        debug_history = dict(getattr(final_state, "debug_history", {}) or {})
        agent_results = dict(getattr(final_state, "agent_results", {}) or {})

    return PipelineRecommendResponse(
        success=True,
        python_file=str(df_req.python_file_path),
        execution_result=debug_history,
        agent_results=agent_results,
    )

<<<<<<< HEAD
# ------------------- paper2video工作流封装 -------------------
async def run_paper_to_video_api(
    req: FeaturePaper2VideoRequest,
) -> FeaturePaper2VideoResponse:
    """
    基于 wf_paper2video.create_paper2video_graph 的封装。

    对标 gradio_app.pages.paper2video.run_paper2video_workflow。
    """
    # 设置环境变量
    if req.api_key:
        os.environ["DF_API_KEY"] = req.api_key
    else:
        req.api_key = os.getenv("DF_API_KEY", "sk-dummy")

    # 构造 DFRequest / DFState
    req = Paper2VideoRequest(
        chat_api_url=req.chat_api_url,
        api_key=req.api_key,
        model=req.model,
        paper_pdf_path=req.pdf_path,
        user_imgs_path=req.img_path,
    )
    state = Paper2VideoState(request=req, messages=[])

    from dataflow_agent.workflow.wf_paper2video import create_paper2video_graph
    
    graph = create_paper2video_graph().build()
    final_state: Paper2VideoState = await graph.ainvoke(state)

    # 提取结果
    result = {
        "success": True,
        "final_state": final_state,
    }
    
    # 提取输出的pdf文件
    try:
        if isinstance(final_state, dict):
            ppt_path = final_state.get("ppt_path", [])
        else:
            ppt_path = getattr(final_state, "ppt_path", [])
            
        result["ppt_path"] = ppt_path or []
    except Exception as e:
        if 'log' in locals():
            log.warning(f"提取pdf的ppt失败: {e}")
        result["ppt_path"] = []
    
    return FeaturePaper2VideoResponse(
        success=result.get("success", False),
        ppt_path=result.get("ppt_path", ""),
=======
# --------------------------Paper2Figure----------------------------

# ====================== 通用工具函数 ====================== #
def to_serializable(obj: Any):
    """递归将对象转成可 JSON 序列化结构"""
    if isinstance(obj, dict):
        return {k: to_serializable(v) for k, v in obj.items()}
    if isinstance(obj, list):
        return [to_serializable(i) for i in obj]
    if hasattr(obj, "__dict__"):
        return to_serializable(obj.__dict__)
    if isinstance(obj, (str, int, float, bool)) or obj is None:
        return obj
    return str(obj)

def save_final_state_json(final_state: dict, out_dir: Path, filename: str = "final_state.json") -> None:
    """
    直接把 final_state 用 json.dump 存到 <项目根>/dataflow_agent/tmps/(session_id?)/final_state.json
    遇到无法序列化的对象用 str 兜底。
    """
    out_dir.mkdir(parents=True, exist_ok=True)
    out_path = out_dir / filename
    with out_path.open("w", encoding="utf-8") as f:
        json.dump(final_state, f, ensure_ascii=False, indent=2, default=str)
    print(f"final_state 已保存到 {out_path}")

# ====================== 主函数 ====================== #
async def run_paper2figure_wf_api(req: Paper2FigureRequest) -> Paper2FigureResponse:
    # -------- 基础路径与 session 处理 -------- #
    PROJECT_ROOT: Path = get_project_root()  # e.g. /mnt/DataFlow/lz/proj/dataflow-agent-kupasi
    TMPS_DIR: Path = PROJECT_ROOT / "dataflow_agent" / "tmps"

    request = Paper2FigureRequest(
        language="en",
        chat_api_url=req.chat_api_url,
        api_key=os.getenv('DF_API_KEY', "fill in the damn key."),
        model=req.llm_model,
        gen_fig_model=req.gen_fig_model,
        # json_file=f"{PROJECT_ROOT}/tests/test.jsonl",
        target="Create Figures For Papers",
    )

    # -------- 初始化 Paper2FigureState -------- #
    state = Paper2FigureState(request=req, messages=[])
    state.temp_data["round"] = 0

    if(req.input_type == 'PDF'):
        state.paper_file = req.input_content
    elif(req.input_type == 'TEXT'):
        state.paper_idea = req.input_content
    elif(req.input_type == 'FIGURE'):
        state.fig_draft_path = req.input_content
    else:
        raise TypeError("Invalid input type. Available input type: PDF,TEXT,FIGURE.")

    # state.fig_draft_path = '/home/ubuntu/liuzhou/hzy/DataFlow-Agent/tmps/1765029821.jpg'
    state.aspect_ratio = req.aspect_ratio
    state.result_path = f'./outputs/paper2gfigure/{time.strftime("%Y%m%d_%H%M%S")}'
    os.makedirs(state.result_path, exist_ok=True)
    state.mask_detail_level = 3

    # -------- 异步执行 -------- #
    final_state: Paper2FigureState = await run_workflow("paper2fig", state)

    # -------- 保存最终 State -------- #
    save_final_state_json(
        final_state=final_state, 
        out_dir = f"dataflow_agent/tmps/{time.strftime('%Y%m%d_%H%M%S')}"
    )

    log.info(f"Results saved in directory: {state.result_path}")

    return Paper2FigureResponse(
        success = True,
        ppt_filename = state.ppt_path
>>>>>>> b59ff331
    )<|MERGE_RESOLUTION|>--- conflicted
+++ resolved
@@ -31,13 +31,10 @@
     OperatorWriteResponse,
     PipelineRecommendRequest,
     PipelineRecommendResponse,
-<<<<<<< HEAD
+    Paper2FigureRequest,
+    Paper2FigureResponse,
     FeaturePaper2VideoRequest,
     FeaturePaper2VideoResponse,
-=======
-    Paper2FigureRequest,
-    Paper2FigureResponse,
->>>>>>> b59ff331
 )
 
 log = get_logger(__name__)
@@ -307,7 +304,6 @@
         agent_results=agent_results,
     )
 
-<<<<<<< HEAD
 # ------------------- paper2video工作流封装 -------------------
 async def run_paper_to_video_api(
     req: FeaturePaper2VideoRequest,
@@ -360,7 +356,8 @@
     return FeaturePaper2VideoResponse(
         success=result.get("success", False),
         ppt_path=result.get("ppt_path", ""),
-=======
+    )
+
 # --------------------------Paper2Figure----------------------------
 
 # ====================== 通用工具函数 ====================== #
@@ -436,5 +433,4 @@
     return Paper2FigureResponse(
         success = True,
         ppt_filename = state.ppt_path
->>>>>>> b59ff331
     )